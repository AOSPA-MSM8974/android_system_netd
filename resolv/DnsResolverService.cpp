--- conflicted
+++ resolved
@@ -34,10 +34,7 @@
 #include "NetdPermissions.h"  // PERM_*
 #include "ResolverEventReporter.h"
 #include "netdutils/DumpWriter.h"
-<<<<<<< HEAD
-=======
 #include "resolv_cache.h"
->>>>>>> 570a1fee
 
 using android::base::Join;
 using android::base::StringPrintf;
@@ -89,11 +86,6 @@
     return STATUS_OK;
 }
 
-<<<<<<< HEAD
-binder_status_t DnsResolverService::dump(int, const char**, uint32_t) {
-    // TODO: Implement it. Netd binder dump resolver related log based on all stored network.
-    //       However, resolver doesn't know that informations.
-=======
 binder_status_t DnsResolverService::dump(int fd, const char**, uint32_t) {
     auto dump_permission = checkAnyPermission({PERM_DUMP});
     if (!dump_permission.isOk()) {
@@ -109,7 +101,6 @@
         dw.blankline();
     }
 
->>>>>>> 570a1fee
     return STATUS_OK;
 }
 
@@ -201,13 +192,10 @@
         const std::vector<std::string>& tlsFingerprints) {
     // Locking happens in PrivateDnsConfiguration and res_* functions.
     ENFORCE_INTERNAL_PERMISSIONS();
-<<<<<<< HEAD
-=======
     auto entry =
             gDnsResolverLog.newEntry()
                     .prettyFunction(__PRETTY_FUNCTION__)
                     .args(netId, servers, domains, params, tlsName, tlsServers, tlsFingerprints);
->>>>>>> 570a1fee
 
     std::set<std::vector<uint8_t>> decoded_fingerprints;
     for (const std::string& fingerprint : tlsFingerprints) {
@@ -221,11 +209,8 @@
 
     int err = gDnsResolv->resolverCtrl.setResolverConfiguration(
             netId, servers, domains, params, tlsName, tlsServers, decoded_fingerprints);
-<<<<<<< HEAD
-=======
 
     gResNetdCallbacks.log(entry.returns(err).withAutomaticDuration().toString().c_str());
->>>>>>> 570a1fee
     if (err != 0) {
         return ::ndk::ScopedAStatus(AStatus_fromServiceSpecificErrorWithMessage(
                 -err, StringPrintf("ResolverController error: %s", strerror(-err)).c_str()));
@@ -239,18 +224,12 @@
         std::vector<int32_t>* stats, std::vector<int32_t>* wait_for_pending_req_timeout_count) {
     // Locking happens in PrivateDnsConfiguration and res_* functions.
     ENFORCE_NETWORK_STACK_PERMISSIONS();
-<<<<<<< HEAD
+    auto entry = gDnsResolverLog.newEntry().prettyFunction(__PRETTY_FUNCTION__).arg(netId);
 
     int err = gDnsResolv->resolverCtrl.getResolverInfo(netId, servers, domains, tlsServers, params,
                                                        stats, wait_for_pending_req_timeout_count);
-=======
-    auto entry = gDnsResolverLog.newEntry().prettyFunction(__PRETTY_FUNCTION__).arg(netId);
-
-    int err = gDnsResolv->resolverCtrl.getResolverInfo(netId, servers, domains, tlsServers, params,
-                                                       stats, wait_for_pending_req_timeout_count);
 
     gResNetdCallbacks.log(entry.returns(err).withAutomaticDuration().toString().c_str());
->>>>>>> 570a1fee
     if (err != 0) {
         return ::ndk::ScopedAStatus(AStatus_fromServiceSpecificErrorWithMessage(
                 -err, StringPrintf("ResolverController error: %s", strerror(-err)).c_str()));
@@ -261,48 +240,33 @@
 ::ndk::ScopedAStatus DnsResolverService::startPrefix64Discovery(int32_t netId) {
     // Locking happens in Dns64Configuration.
     ENFORCE_NETWORK_STACK_PERMISSIONS();
-<<<<<<< HEAD
+    auto entry = gDnsResolverLog.newEntry().prettyFunction(__PRETTY_FUNCTION__).arg(netId);
+
     gDnsResolv->resolverCtrl.startPrefix64Discovery(netId);
 
-=======
-    auto entry = gDnsResolverLog.newEntry().prettyFunction(__PRETTY_FUNCTION__).arg(netId);
-
-    gDnsResolv->resolverCtrl.startPrefix64Discovery(netId);
-
     gResNetdCallbacks.log(entry.withAutomaticDuration().toString().c_str());
->>>>>>> 570a1fee
     return ::ndk::ScopedAStatus(AStatus_newOk());
 }
 
 ::ndk::ScopedAStatus DnsResolverService::stopPrefix64Discovery(int32_t netId) {
     // Locking happens in Dns64Configuration.
     ENFORCE_NETWORK_STACK_PERMISSIONS();
-<<<<<<< HEAD
+    auto entry = gDnsResolverLog.newEntry().prettyFunction(__PRETTY_FUNCTION__).arg(netId);
+
     gDnsResolv->resolverCtrl.stopPrefix64Discovery(netId);
 
-=======
-    auto entry = gDnsResolverLog.newEntry().prettyFunction(__PRETTY_FUNCTION__).arg(netId);
-
-    gDnsResolv->resolverCtrl.stopPrefix64Discovery(netId);
-
     gResNetdCallbacks.log(entry.withAutomaticDuration().toString().c_str());
->>>>>>> 570a1fee
     return ::ndk::ScopedAStatus(AStatus_newOk());
 }
 
 ::ndk::ScopedAStatus DnsResolverService::getPrefix64(int netId, std::string* stringPrefix) {
     ENFORCE_NETWORK_STACK_PERMISSIONS();
-<<<<<<< HEAD
+    auto entry = gDnsResolverLog.newEntry().prettyFunction(__PRETTY_FUNCTION__).arg(netId);
+
     netdutils::IPPrefix prefix{};
     int err = gDnsResolv->resolverCtrl.getPrefix64(netId, &prefix);
-=======
-    auto entry = gDnsResolverLog.newEntry().prettyFunction(__PRETTY_FUNCTION__).arg(netId);
-
-    netdutils::IPPrefix prefix{};
-    int err = gDnsResolv->resolverCtrl.getPrefix64(netId, &prefix);
 
     gResNetdCallbacks.log(entry.returns(err).withAutomaticDuration().toString().c_str());
->>>>>>> 570a1fee
     if (err != 0) {
         return ::ndk::ScopedAStatus(AStatus_fromServiceSpecificErrorWithMessage(
                 -err, StringPrintf("ResolverController error: %s", strerror(-err)).c_str()));
@@ -314,16 +278,11 @@
 
 ::ndk::ScopedAStatus DnsResolverService::clearResolverConfiguration(int netId) {
     ENFORCE_NETWORK_STACK_PERMISSIONS();
-<<<<<<< HEAD
+    auto entry = gDnsResolverLog.newEntry().prettyFunction(__PRETTY_FUNCTION__).arg(netId);
 
     gDnsResolv->resolverCtrl.clearDnsServers(netId);
-=======
-    auto entry = gDnsResolverLog.newEntry().prettyFunction(__PRETTY_FUNCTION__).arg(netId);
-
-    gDnsResolv->resolverCtrl.clearDnsServers(netId);
 
     gResNetdCallbacks.log(entry.withAutomaticDuration().toString().c_str());
->>>>>>> 570a1fee
     return ::ndk::ScopedAStatus(AStatus_newOk());
 }
 
