/*
 *
 * Copyright (C) 2017 The Android Open Source Project
 *
 * Licensed under the Apache License, Version 2.0 (the "License");
 * you may not use this file except in compliance with the License.
 * You may obtain a copy of the License at
 *
 *      http://www.apache.org/licenses/LICENSE-2.0
 *
 * Unless required by applicable law or agreed to in writing, software
 * distributed under the License is distributed on an "AS IS" BASIS,
 * WITHOUT WARRANTIES OR CONDITIONS OF ANY KIND, either express or implied.
 * See the License for the specific language governing permissions and
 * limitations under the License.
 */

#include <random>
#include <string>
#include <vector>

#include <ctype.h>
#include <errno.h>
#include <fcntl.h>
#include <getopt.h>
#include <stdio.h>
#include <stdlib.h>
#include <string.h>

#define __STDC_FORMAT_MACROS
#include <inttypes.h>

#include <arpa/inet.h>
#include <netinet/in.h>

#include <sys/socket.h>
#include <sys/stat.h>
#include <sys/types.h>
#include <sys/wait.h>

#include <linux/in.h>
#include <linux/ipsec.h>
#include <linux/netlink.h>
#include <linux/xfrm.h>

#define LOG_TAG "XfrmController"
#include "android-base/stringprintf.h"
#include "android-base/strings.h"
#include "android-base/unique_fd.h"
#include <android/net/INetd.h>
#include <log/log_properties.h>
#include "InterfaceController.h"
#include "NetdConstants.h"
#include "NetlinkCommands.h"
#include "ResponseCode.h"
#include "XfrmController.h"
#include "netdutils/Fd.h"
#include "netdutils/Slice.h"
#include "netdutils/Syscalls.h"
#include <cutils/properties.h>
#include <log/log.h>
#include <logwrap/logwrap.h>

using android::net::INetd;
using android::netdutils::Fd;
using android::netdutils::Slice;
using android::netdutils::Status;
using android::netdutils::StatusOr;
using android::netdutils::Syscalls;

namespace android {
namespace net {

// Exposed for testing
constexpr uint32_t ALGO_MASK_AUTH_ALL = ~0;
// Exposed for testing
constexpr uint32_t ALGO_MASK_CRYPT_ALL = ~0;
// Exposed for testing
constexpr uint32_t ALGO_MASK_AEAD_ALL = ~0;
// Exposed for testing
constexpr uint8_t REPLAY_WINDOW_SIZE = 4;

namespace {

constexpr uint32_t RAND_SPI_MIN = 256;
constexpr uint32_t RAND_SPI_MAX = 0xFFFFFFFE;

constexpr uint32_t INVALID_SPI = 0;

#define XFRM_MSG_TRANS(x)                                                                          \
    case x:                                                                                        \
        return #x;

const char* xfrmMsgTypeToString(uint16_t msg) {
    switch (msg) {
        XFRM_MSG_TRANS(XFRM_MSG_NEWSA)
        XFRM_MSG_TRANS(XFRM_MSG_DELSA)
        XFRM_MSG_TRANS(XFRM_MSG_GETSA)
        XFRM_MSG_TRANS(XFRM_MSG_NEWPOLICY)
        XFRM_MSG_TRANS(XFRM_MSG_DELPOLICY)
        XFRM_MSG_TRANS(XFRM_MSG_GETPOLICY)
        XFRM_MSG_TRANS(XFRM_MSG_ALLOCSPI)
        XFRM_MSG_TRANS(XFRM_MSG_ACQUIRE)
        XFRM_MSG_TRANS(XFRM_MSG_EXPIRE)
        XFRM_MSG_TRANS(XFRM_MSG_UPDPOLICY)
        XFRM_MSG_TRANS(XFRM_MSG_UPDSA)
        XFRM_MSG_TRANS(XFRM_MSG_POLEXPIRE)
        XFRM_MSG_TRANS(XFRM_MSG_FLUSHSA)
        XFRM_MSG_TRANS(XFRM_MSG_FLUSHPOLICY)
        XFRM_MSG_TRANS(XFRM_MSG_NEWAE)
        XFRM_MSG_TRANS(XFRM_MSG_GETAE)
        XFRM_MSG_TRANS(XFRM_MSG_REPORT)
        XFRM_MSG_TRANS(XFRM_MSG_MIGRATE)
        XFRM_MSG_TRANS(XFRM_MSG_NEWSADINFO)
        XFRM_MSG_TRANS(XFRM_MSG_GETSADINFO)
        XFRM_MSG_TRANS(XFRM_MSG_GETSPDINFO)
        XFRM_MSG_TRANS(XFRM_MSG_NEWSPDINFO)
        XFRM_MSG_TRANS(XFRM_MSG_MAPPING)
        default:
            return "XFRM_MSG UNKNOWN";
    }
}

// actually const but cannot be declared as such for reasons
uint8_t kPadBytesArray[] = {0, 0, 0};
void* kPadBytes = static_cast<void*>(kPadBytesArray);

#define LOG_HEX(__desc16__, __buf__, __len__)                                                      \
    if (__android_log_is_debuggable()) {                                                           \
        do {                                                                                       \
            logHex(__desc16__, __buf__, __len__);                                                  \
        } while (0);                                                                               \
    }

#define LOG_IOV(__iov__)                                                                           \
    if (__android_log_is_debuggable()) {                                                           \
        do {                                                                                       \
            logIov(__iov__);                                                                       \
        } while (0);                                                                               \
    }

void logHex(const char* desc16, const char* buf, size_t len) {
    char* printBuf = new char[len * 2 + 1 + 26]; // len->ascii, +newline, +prefix strlen
    int offset = 0;
    if (desc16) {
        sprintf(printBuf, "{%-16s}", desc16);
        offset += 18; // prefix string length
    }
    sprintf(printBuf + offset, "[%4.4u]: ", (len > 9999) ? 9999 : (unsigned)len);
    offset += 8;

    for (uint32_t j = 0; j < (uint32_t)len; j++) {
        sprintf(&printBuf[j * 2 + offset], "%0.2x", (unsigned char)buf[j]);
    }
    ALOGD("%s", printBuf);
    delete[] printBuf;
}

void logIov(const std::vector<iovec>& iov) {
    for (const iovec& row : iov) {
        logHex(0, reinterpret_cast<char*>(row.iov_base), row.iov_len);
    }
}

size_t fillNlAttr(__u16 nlaType, size_t valueSize, nlattr* nlAttr) {
    size_t dataLen = valueSize;
    int padLength = NLMSG_ALIGN(dataLen) - dataLen;
    nlAttr->nla_len = (__u16)(dataLen + sizeof(nlattr));
    nlAttr->nla_type = nlaType;
    return padLength;
}

size_t fillNlAttrIpAddress(__u16 nlaType, int family, const std::string& value, nlattr* nlAttr,
                           Slice ipAddress) {
    inet_pton(family, value.c_str(), ipAddress.base());
    return fillNlAttr(nlaType, (family == AF_INET) ? sizeof(in_addr) : sizeof(in6_addr), nlAttr);
}

size_t fillNlAttrU32(__u16 nlaType, int32_t value, nlattr* nlAttr, uint32_t* u32Value) {
    *u32Value = htonl(value);
    return fillNlAttr(nlaType, sizeof((*u32Value)), nlAttr);
}

// returns the address family, placing the string in the provided buffer
StatusOr<uint16_t> convertStringAddress(std::string addr, uint8_t* buffer) {
    if (inet_pton(AF_INET, addr.c_str(), buffer) == 1) {
        return AF_INET;
    } else if (inet_pton(AF_INET6, addr.c_str(), buffer) == 1) {
        return AF_INET6;
    } else {
        return Status(EAFNOSUPPORT);
    }
}

// TODO: Need to consider a way to refer to the sSycalls instance
inline Syscalls& getSyscallInstance() { return netdutils::sSyscalls.get(); }

class XfrmSocketImpl : public XfrmSocket {
private:
    static constexpr int NLMSG_DEFAULTSIZE = 8192;

    union NetlinkResponse {
        nlmsghdr hdr;
        struct _err_ {
            nlmsghdr hdr;
            nlmsgerr err;
        } err;

        struct _buf_ {
            nlmsghdr hdr;
            char buf[NLMSG_DEFAULTSIZE];
        } buf;
    };

public:
    netdutils::Status open() override {
        mSock = openNetlinkSocket(NETLINK_XFRM);
        if (mSock < 0) {
            ALOGW("Could not get a new socket, line=%d", __LINE__);
            return netdutils::statusFromErrno(-mSock, "Could not open netlink socket");
        }

        return netdutils::status::ok;
    }

    static netdutils::Status validateResponse(NetlinkResponse response, size_t len) {
        if (len < sizeof(nlmsghdr)) {
            ALOGW("Invalid response message received over netlink");
            return netdutils::statusFromErrno(EBADMSG, "Invalid message");
        }

        switch (response.hdr.nlmsg_type) {
            case NLMSG_NOOP:
            case NLMSG_DONE:
                return netdutils::status::ok;
            case NLMSG_OVERRUN:
                ALOGD("Netlink request overran kernel buffer");
                return netdutils::statusFromErrno(EBADMSG, "Kernel buffer overrun");
            case NLMSG_ERROR:
                if (len < sizeof(NetlinkResponse::_err_)) {
                    ALOGD("Netlink message received malformed error response");
                    return netdutils::statusFromErrno(EBADMSG, "Malformed error response");
                }
                return netdutils::statusFromErrno(
                    -response.err.err.error,
                    "Error netlink message"); // Netlink errors are negative errno.
            case XFRM_MSG_NEWSA:
                break;
        }

        if (response.hdr.nlmsg_type < XFRM_MSG_BASE /*== NLMSG_MIN_TYPE*/ ||
            response.hdr.nlmsg_type > XFRM_MSG_MAX) {
            ALOGD("Netlink message responded with an out-of-range message ID");
            return netdutils::statusFromErrno(EBADMSG, "Invalid message ID");
        }

        // TODO Add more message validation here
        return netdutils::status::ok;
    }

    netdutils::Status sendMessage(uint16_t nlMsgType, uint16_t nlMsgFlags, uint16_t nlMsgSeqNum,
                                  std::vector<iovec>* iovecs) const override {
        nlmsghdr nlMsg = {
            .nlmsg_type = nlMsgType,
            .nlmsg_flags = nlMsgFlags,
            .nlmsg_seq = nlMsgSeqNum,
        };

        (*iovecs)[0].iov_base = &nlMsg;
        (*iovecs)[0].iov_len = NLMSG_HDRLEN;
        for (const iovec& iov : *iovecs) {
            nlMsg.nlmsg_len += iov.iov_len;
        }

        ALOGD("Sending Netlink XFRM Message: %s", xfrmMsgTypeToString(nlMsgType));
        LOG_IOV(*iovecs);

        StatusOr<size_t> writeResult = getSyscallInstance().writev(mSock, *iovecs);
        if (!isOk(writeResult)) {
            ALOGE("netlink socket writev failed (%s)", toString(writeResult).c_str());
            return writeResult;
        }

        if (nlMsg.nlmsg_len != writeResult.value()) {
            ALOGE("Invalid netlink message length sent %d", static_cast<int>(writeResult.value()));
            return netdutils::statusFromErrno(EBADMSG, "Invalid message length");
        }

        NetlinkResponse response = {};

        StatusOr<Slice> readResult =
            getSyscallInstance().read(Fd(mSock), netdutils::makeSlice(response));
        if (!isOk(readResult)) {
            ALOGE("netlink response error (%s)", toString(readResult).c_str());
            return readResult;
        }

        LOG_HEX("netlink msg resp", reinterpret_cast<char*>(readResult.value().base()),
                readResult.value().size());

        Status validateStatus = validateResponse(response, readResult.value().size());
        if (!isOk(validateStatus)) {
            ALOGE("netlink response contains error (%s)", toString(validateStatus).c_str());
        }

        return validateStatus;
    }
};

StatusOr<int> convertToXfrmAddr(const std::string& strAddr, xfrm_address_t* xfrmAddr) {
    if (strAddr.length() == 0) {
        memset(xfrmAddr, 0, sizeof(*xfrmAddr));
        return AF_UNSPEC;
    }

    if (inet_pton(AF_INET6, strAddr.c_str(), reinterpret_cast<void*>(xfrmAddr))) {
        return AF_INET6;
    } else if (inet_pton(AF_INET, strAddr.c_str(), reinterpret_cast<void*>(xfrmAddr))) {
        return AF_INET;
    } else {
        return netdutils::statusFromErrno(EAFNOSUPPORT, "Invalid address family");
    }
}

void fillXfrmNlaHdr(nlattr* hdr, uint16_t type, uint16_t len) {
    hdr->nla_type = type;
    hdr->nla_len = len;
}

void fillXfrmCurLifetimeDefaults(xfrm_lifetime_cur* cur) {
    memset(reinterpret_cast<char*>(cur), 0, sizeof(*cur));
}
void fillXfrmLifetimeDefaults(xfrm_lifetime_cfg* cfg) {
    cfg->soft_byte_limit = XFRM_INF;
    cfg->hard_byte_limit = XFRM_INF;
    cfg->soft_packet_limit = XFRM_INF;
    cfg->hard_packet_limit = XFRM_INF;
}

/*
 * Allocate SPIs within an (inclusive) range of min-max.
 * returns 0 (INVALID_SPI) once the entire range has been parsed.
 */
class RandomSpi {
public:
    RandomSpi(int min, int max) : mMin(min) {
        // Re-seeding should be safe because the seed itself is
        // sufficiently random and we don't need secure random
        std::mt19937 rnd = std::mt19937(std::random_device()());
        mNext = std::uniform_int_distribution<>(1, INT_MAX)(rnd);
        mSize = max - min + 1;
        mCount = mSize;
    }

    uint32_t next() {
        if (!mCount)
            return 0;
        mCount--;
        return (mNext++ % mSize) + mMin;
    }

private:
    uint32_t mNext;
    uint32_t mSize;
    uint32_t mMin;
    uint32_t mCount;
};

} // namespace

//
// Begin XfrmController Impl
//
//
XfrmController::XfrmController(void) {}

netdutils::Status XfrmController::Init() {
    RETURN_IF_NOT_OK(flushInterfaces());
    XfrmSocketImpl sock;
    RETURN_IF_NOT_OK(sock.open());
    RETURN_IF_NOT_OK(flushSaDb(sock));
    return flushPolicyDb(sock);
}

netdutils::Status XfrmController::flushInterfaces() {
    const auto& ifaces = InterfaceController::getIfaceNames();
    RETURN_IF_NOT_OK(ifaces);
    const String8 ifPrefix8 = String8(INetd::IPSEC_INTERFACE_PREFIX().string());

    for (const std::string& iface : ifaces.value()) {
        int status = 0;
        // Look for the reserved interface prefix, which must be in the name at position 0
<<<<<<< HEAD
        if (!iface.compare(0, ifPrefix8.length(), ifPrefix8.c_str()) &&
=======
        if (android::base::StartsWith(iface.c_str(), ifPrefix8.c_str()) &&
>>>>>>> e0583876
            (status = removeVirtualTunnelInterface(iface)) < 0) {
            ALOGE("Failed to delete ipsec tunnel %s.", iface.c_str());
            return netdutils::statusFromErrno(status, "Failed to remove ipsec tunnel.");
        }
    }
    return netdutils::status::ok;
}

netdutils::Status XfrmController::flushSaDb(const XfrmSocket& s) {
    struct xfrm_usersa_flush flushUserSa = {.proto = IPSEC_PROTO_ANY};

    std::vector<iovec> iov = {{NULL, 0}, // reserved for the eventual addition of a NLMSG_HDR
                              {&flushUserSa, sizeof(flushUserSa)}, // xfrm_usersa_flush structure
                              {kPadBytes, NLMSG_ALIGN(sizeof(flushUserSa)) - sizeof(flushUserSa)}};

    return s.sendMessage(XFRM_MSG_FLUSHSA, NETLINK_REQUEST_FLAGS, 0, &iov);
}

netdutils::Status XfrmController::flushPolicyDb(const XfrmSocket& s) {
    std::vector<iovec> iov = {{NULL, 0}}; // reserved for the eventual addition of a NLMSG_HDR
    return s.sendMessage(XFRM_MSG_FLUSHPOLICY, NETLINK_REQUEST_FLAGS, 0, &iov);
}

netdutils::Status XfrmController::ipSecSetEncapSocketOwner(const android::base::unique_fd& socket,
                                                           int newUid, uid_t callerUid) {
    ALOGD("XfrmController:%s, line=%d", __FUNCTION__, __LINE__);

    const int fd = socket.get();
    struct stat info;
    if (fstat(fd, &info)) {
        return netdutils::statusFromErrno(errno, "Failed to stat socket file descriptor");
    }
    if (info.st_uid != callerUid) {
        return netdutils::statusFromErrno(EPERM, "fchown disabled for non-owner calls");
    }
    if (S_ISSOCK(info.st_mode) == 0) {
        return netdutils::statusFromErrno(EINVAL, "File descriptor was not a socket");
    }

    int optval;
    socklen_t optlen;
    netdutils::Status status =
        getSyscallInstance().getsockopt(Fd(socket), IPPROTO_UDP, UDP_ENCAP, &optval, &optlen);
    if (status != netdutils::status::ok) {
        return status;
    }
    if (optval != UDP_ENCAP_ESPINUDP && optval != UDP_ENCAP_ESPINUDP_NON_IKE) {
        return netdutils::statusFromErrno(EINVAL, "Socket did not have UDP-encap sockopt set");
    }
    if (fchown(fd, newUid, -1)) {
        return netdutils::statusFromErrno(errno, "Failed to fchown socket file descriptor");
    }

    return netdutils::status::ok;
}

netdutils::Status XfrmController::ipSecAllocateSpi(int32_t transformId,
                                                   const std::string& sourceAddress,
                                                   const std::string& destinationAddress,
                                                   int32_t inSpi, int32_t* outSpi) {
    ALOGD("XfrmController:%s, line=%d", __FUNCTION__, __LINE__);
    ALOGD("transformId=%d", transformId);
    ALOGD("sourceAddress=%s", sourceAddress.c_str());
    ALOGD("destinationAddress=%s", destinationAddress.c_str());
    ALOGD("inSpi=%0.8x", inSpi);

    XfrmSaInfo saInfo{};
    netdutils::Status ret =
        fillXfrmId(sourceAddress, destinationAddress, INVALID_SPI, 0, 0, transformId, &saInfo);
    if (!isOk(ret)) {
        return ret;
    }

    XfrmSocketImpl sock;
    netdutils::Status socketStatus = sock.open();
    if (!isOk(socketStatus)) {
        ALOGD("Sock open failed for XFRM, line=%d", __LINE__);
        return socketStatus;
    }

    int minSpi = RAND_SPI_MIN, maxSpi = RAND_SPI_MAX;

    if (inSpi)
        minSpi = maxSpi = inSpi;

    ret = allocateSpi(saInfo, minSpi, maxSpi, reinterpret_cast<uint32_t*>(outSpi), sock);
    if (!isOk(ret)) {
        // TODO: May want to return a new Status with a modified status string
        ALOGD("Failed to Allocate an SPI, line=%d", __LINE__);
        *outSpi = INVALID_SPI;
    }

    return ret;
}

netdutils::Status XfrmController::ipSecAddSecurityAssociation(
    int32_t transformId, int32_t mode, const std::string& sourceAddress,
    const std::string& destinationAddress, int32_t underlyingNetId, int32_t spi, int32_t markValue,
    int32_t markMask, const std::string& authAlgo, const std::vector<uint8_t>& authKey,
    int32_t authTruncBits, const std::string& cryptAlgo, const std::vector<uint8_t>& cryptKey,
    int32_t cryptTruncBits, const std::string& aeadAlgo, const std::vector<uint8_t>& aeadKey,
    int32_t aeadIcvBits, int32_t encapType, int32_t encapLocalPort, int32_t encapRemotePort) {
    ALOGD("XfrmController::%s, line=%d", __FUNCTION__, __LINE__);
    ALOGD("transformId=%d", transformId);
    ALOGD("mode=%d", mode);
    ALOGD("sourceAddress=%s", sourceAddress.c_str());
    ALOGD("destinationAddress=%s", destinationAddress.c_str());
    ALOGD("underlyingNetworkId=%d", underlyingNetId);
    ALOGD("spi=%0.8x", spi);
    ALOGD("markValue=%x", markValue);
    ALOGD("markMask=%x", markMask);
    ALOGD("authAlgo=%s", authAlgo.c_str());
    ALOGD("authTruncBits=%d", authTruncBits);
    ALOGD("cryptAlgo=%s", cryptAlgo.c_str());
    ALOGD("cryptTruncBits=%d,", cryptTruncBits);
    ALOGD("aeadAlgo=%s", aeadAlgo.c_str());
    ALOGD("aeadIcvBits=%d,", aeadIcvBits);
    ALOGD("encapType=%d", encapType);
    ALOGD("encapLocalPort=%d", encapLocalPort);
    ALOGD("encapRemotePort=%d", encapRemotePort);

    XfrmSaInfo saInfo{};
    netdutils::Status ret = fillXfrmId(sourceAddress, destinationAddress, spi, markValue, markMask,
                                       transformId, &saInfo);
    if (!isOk(ret)) {
        return ret;
    }

    saInfo.auth = XfrmAlgo{
        .name = authAlgo, .key = authKey, .truncLenBits = static_cast<uint16_t>(authTruncBits)};

    saInfo.crypt = XfrmAlgo{
        .name = cryptAlgo, .key = cryptKey, .truncLenBits = static_cast<uint16_t>(cryptTruncBits)};

    saInfo.aead = XfrmAlgo{
        .name = aeadAlgo, .key = aeadKey, .truncLenBits = static_cast<uint16_t>(aeadIcvBits)};

    switch (static_cast<XfrmMode>(mode)) {
        case XfrmMode::TRANSPORT:
        case XfrmMode::TUNNEL:
            saInfo.mode = static_cast<XfrmMode>(mode);
            break;
        default:
            return netdutils::statusFromErrno(EINVAL, "Invalid xfrm mode");
    }

    XfrmSocketImpl sock;
    netdutils::Status socketStatus = sock.open();
    if (!isOk(socketStatus)) {
        ALOGD("Sock open failed for XFRM, line=%d", __LINE__);
        return socketStatus;
    }

    switch (static_cast<XfrmEncapType>(encapType)) {
        case XfrmEncapType::ESPINUDP:
        case XfrmEncapType::ESPINUDP_NON_IKE:
            if (saInfo.addrFamily != AF_INET) {
                return netdutils::statusFromErrno(EAFNOSUPPORT, "IPv6 encap not supported");
            }
            // The ports are not used on input SAs, so this is OK to be wrong when
            // direction is ultimately input.
            saInfo.encap.srcPort = encapLocalPort;
            saInfo.encap.dstPort = encapRemotePort;
        // fall through
        case XfrmEncapType::NONE:
            saInfo.encap.type = static_cast<XfrmEncapType>(encapType);
            break;
        default:
            return netdutils::statusFromErrno(EINVAL, "Invalid encap type");
    }

    saInfo.netId = underlyingNetId;

    ret = updateSecurityAssociation(saInfo, sock);
    if (!isOk(ret)) {
        ALOGD("Failed updating a Security Association, line=%d", __LINE__);
    }

    return ret;
}

netdutils::Status XfrmController::ipSecDeleteSecurityAssociation(
    int32_t transformId, const std::string& sourceAddress, const std::string& destinationAddress,
    int32_t spi, int32_t markValue, int32_t markMask) {
    ALOGD("XfrmController:%s, line=%d", __FUNCTION__, __LINE__);
    ALOGD("transformId=%d", transformId);
    ALOGD("sourceAddress=%s", sourceAddress.c_str());
    ALOGD("destinationAddress=%s", destinationAddress.c_str());
    ALOGD("spi=%0.8x", spi);
    ALOGD("markValue=%x", markValue);
    ALOGD("markMask=%x", markMask);

    XfrmId saId{};
    netdutils::Status ret =
        fillXfrmId(sourceAddress, destinationAddress, spi, markValue, markMask, transformId, &saId);
    if (!isOk(ret)) {
        return ret;
    }

    XfrmSocketImpl sock;
    netdutils::Status socketStatus = sock.open();
    if (!isOk(socketStatus)) {
        ALOGD("Sock open failed for XFRM, line=%d", __LINE__);
        return socketStatus;
    }

    ret = deleteSecurityAssociation(saId, sock);
    if (!isOk(ret)) {
        ALOGD("Failed to delete Security Association, line=%d", __LINE__);
    }

    return ret;
}

netdutils::Status XfrmController::fillXfrmId(const std::string& sourceAddress,
                                             const std::string& destinationAddress, int32_t spi,
                                             int32_t markValue, int32_t markMask,
                                             int32_t transformId, XfrmId* xfrmId) {
    // Fill the straightforward fields first
    xfrmId->transformId = transformId;
    xfrmId->spi = htonl(spi);
    xfrmId->mark.v = markValue;
    xfrmId->mark.m = markMask;

    // Use the addresses to determine the address family and do validation
    xfrm_address_t sourceXfrmAddr{}, destXfrmAddr{};
    StatusOr<int> sourceFamily, destFamily;
    sourceFamily = convertToXfrmAddr(sourceAddress, &sourceXfrmAddr);
    destFamily = convertToXfrmAddr(destinationAddress, &destXfrmAddr);
    if (!isOk(sourceFamily) || !isOk(destFamily)) {
        return netdutils::statusFromErrno(EINVAL, "Invalid address " + sourceAddress + "/" +
                                                      destinationAddress);
    }

    if (destFamily.value() == AF_UNSPEC ||
        (sourceFamily.value() != AF_UNSPEC && sourceFamily.value() != destFamily.value())) {
        ALOGD("Invalid or Mismatched Address Families, %d != %d, line=%d", sourceFamily.value(),
              destFamily.value(), __LINE__);
        return netdutils::statusFromErrno(EINVAL, "Invalid or mismatched address families");
    }

    xfrmId->addrFamily = destFamily.value();

    xfrmId->dstAddr = destXfrmAddr;
    xfrmId->srcAddr = sourceXfrmAddr;
    return netdutils::status::ok;
}

netdutils::Status XfrmController::ipSecApplyTransportModeTransform(
    const android::base::unique_fd& socket, int32_t transformId, int32_t direction,
    const std::string& sourceAddress, const std::string& destinationAddress, int32_t spi) {
    ALOGD("XfrmController::%s, line=%d", __FUNCTION__, __LINE__);
    ALOGD("transformId=%d", transformId);
    ALOGD("direction=%d", direction);
    ALOGD("sourceAddress=%s", sourceAddress.c_str());
    ALOGD("destinationAddress=%s", destinationAddress.c_str());
    ALOGD("spi=%0.8x", spi);

    StatusOr<sockaddr_storage> ret = getSyscallInstance().getsockname<sockaddr_storage>(Fd(socket));
    if (!isOk(ret)) {
        ALOGE("Failed to get socket info in %s", __FUNCTION__);
        return ret;
    }
    struct sockaddr_storage saddr = ret.value();

    XfrmSaInfo saInfo{};
    netdutils::Status status =
        fillXfrmId(sourceAddress, destinationAddress, spi, 0, 0, transformId, &saInfo);
    if (!isOk(status)) {
        ALOGE("Couldn't build SA ID %s", __FUNCTION__);
        return status;
    }

    if (saddr.ss_family == AF_INET && saInfo.addrFamily != AF_INET) {
        ALOGE("IPV4 socket address family(%d) should match IPV4 Transform "
              "address family(%d)!",
              saddr.ss_family, saInfo.addrFamily);
        return netdutils::statusFromErrno(EINVAL, "Mismatched address family");
    }

    struct {
        xfrm_userpolicy_info info;
        xfrm_user_tmpl tmpl;
    } policy{};

    fillTransportModeUserSpInfo(saInfo, static_cast<XfrmDirection>(direction), &policy.info);
    fillUserTemplate(saInfo, &policy.tmpl);

    LOG_HEX("XfrmUserPolicy", reinterpret_cast<char*>(&policy), sizeof(policy));

    int sockOpt, sockLayer;
    switch (saddr.ss_family) {
        case AF_INET:
            sockOpt = IP_XFRM_POLICY;
            sockLayer = SOL_IP;
            break;
        case AF_INET6:
            sockOpt = IPV6_XFRM_POLICY;
            sockLayer = SOL_IPV6;
            break;
        default:
            return netdutils::statusFromErrno(EAFNOSUPPORT, "Invalid address family");
    }

    status = getSyscallInstance().setsockopt(Fd(socket), sockLayer, sockOpt, policy);
    if (!isOk(status)) {
        ALOGE("Error setting socket option for XFRM! (%s)", toString(status).c_str());
    }

    return status;
}

netdutils::Status
XfrmController::ipSecRemoveTransportModeTransform(const android::base::unique_fd& socket) {
    ALOGD("XfrmController::%s, line=%d", __FUNCTION__, __LINE__);

    StatusOr<sockaddr_storage> ret = getSyscallInstance().getsockname<sockaddr_storage>(Fd(socket));
    if (!isOk(ret)) {
        ALOGE("Failed to get socket info in %s! (%s)", __FUNCTION__, toString(ret).c_str());
        return ret;
    }

    int sockOpt, sockLayer;
    switch (ret.value().ss_family) {
        case AF_INET:
            sockOpt = IP_XFRM_POLICY;
            sockLayer = SOL_IP;
            break;
        case AF_INET6:
            sockOpt = IPV6_XFRM_POLICY;
            sockLayer = SOL_IPV6;
            break;
        default:
            return netdutils::statusFromErrno(EAFNOSUPPORT, "Invalid address family");
    }

    // Kernel will delete the security policy on this socket for both direction
    // if optval is set to NULL and optlen is set to 0.
    netdutils::Status status =
        getSyscallInstance().setsockopt(Fd(socket), sockLayer, sockOpt, NULL, 0);
    if (!isOk(status)) {
        ALOGE("Error removing socket option for XFRM! (%s)", toString(status).c_str());
    }

    return status;
}

netdutils::Status XfrmController::ipSecAddSecurityPolicy(int32_t transformId, int32_t direction,
                                                         const std::string& localAddress,
                                                         const std::string& remoteAddress,
                                                         int32_t spi, int32_t markValue,
                                                         int32_t markMask) {
    return processSecurityPolicy(transformId, direction, localAddress, remoteAddress, spi,
                                 markValue, markMask, XFRM_MSG_NEWPOLICY);
}

netdutils::Status XfrmController::ipSecUpdateSecurityPolicy(int32_t transformId, int32_t direction,
                                                            const std::string& localAddress,
                                                            const std::string& remoteAddress,
                                                            int32_t spi, int32_t markValue,
                                                            int32_t markMask) {
    return processSecurityPolicy(transformId, direction, localAddress, remoteAddress, spi,
                                 markValue, markMask, XFRM_MSG_UPDPOLICY);
}

netdutils::Status XfrmController::ipSecDeleteSecurityPolicy(int32_t transformId, int32_t direction,
                                                            const std::string& localAddress,
                                                            const std::string& remoteAddress,
                                                            int32_t markValue, int32_t markMask) {
    return processSecurityPolicy(transformId, direction, localAddress, remoteAddress, 0, markValue,
                                 markMask, XFRM_MSG_DELPOLICY);
}

netdutils::Status XfrmController::processSecurityPolicy(int32_t transformId, int32_t direction,
                                                        const std::string& localAddress,
                                                        const std::string& remoteAddress,
                                                        int32_t spi, int32_t markValue,
                                                        int32_t markMask, int32_t msgType) {
    ALOGD("XfrmController::%s, line=%d", __FUNCTION__, __LINE__);
    ALOGD("transformId=%d", transformId);
    ALOGD("direction=%d", direction);
    ALOGD("localAddress=%s", localAddress.c_str());
    ALOGD("remoteAddress=%s", remoteAddress.c_str());
    ALOGD("spi=%0.8x", spi);
    ALOGD("markValue=%d", markValue);
    ALOGD("markMask=%d", markMask);
    ALOGD("msgType=%d", msgType);

    XfrmSaInfo saInfo{};
    saInfo.mode = XfrmMode::TUNNEL;

    XfrmSocketImpl sock;
    RETURN_IF_NOT_OK(sock.open());

    RETURN_IF_NOT_OK(
        fillXfrmId(localAddress, remoteAddress, spi, markValue, markMask, transformId, &saInfo));

    if (msgType == XFRM_MSG_DELPOLICY) {
        return deleteTunnelModeSecurityPolicy(saInfo, sock, static_cast<XfrmDirection>(direction));
    } else {
        return updateTunnelModeSecurityPolicy(saInfo, sock, static_cast<XfrmDirection>(direction),
                                              msgType);
    }
}

void XfrmController::fillXfrmSelector(const XfrmSaInfo& record, xfrm_selector* selector) {
    selector->family = record.addrFamily;
    selector->proto = AF_UNSPEC; // TODO: do we need to match the protocol? it's
                                 // possible via the socket
}

netdutils::Status XfrmController::updateSecurityAssociation(const XfrmSaInfo& record,
                                                            const XfrmSocket& sock) {
    xfrm_usersa_info usersa{};
    nlattr_algo_crypt crypt{};
    nlattr_algo_auth auth{};
    nlattr_algo_aead aead{};
    nlattr_xfrm_mark xfrmmark{};
    nlattr_xfrm_output_mark xfrmoutputmark{};
    nlattr_encap_tmpl encap{};

    enum {
        NLMSG_HDR,
        USERSA,
        USERSA_PAD,
        CRYPT,
        CRYPT_PAD,
        AUTH,
        AUTH_PAD,
        AEAD,
        AEAD_PAD,
        MARK,
        MARK_PAD,
        OUTPUT_MARK,
        OUTPUT_MARK_PAD,
        ENCAP,
        ENCAP_PAD,
    };

    std::vector<iovec> iov = {
        {NULL, 0},            // reserved for the eventual addition of a NLMSG_HDR
        {&usersa, 0},         // main usersa_info struct
        {kPadBytes, 0},       // up to NLMSG_ALIGNTO pad bytes of padding
        {&crypt, 0},          // adjust size if crypt algo is present
        {kPadBytes, 0},       // up to NLATTR_ALIGNTO pad bytes
        {&auth, 0},           // adjust size if auth algo is present
        {kPadBytes, 0},       // up to NLATTR_ALIGNTO pad bytes
        {&aead, 0},           // adjust size if aead algo is present
        {kPadBytes, 0},       // up to NLATTR_ALIGNTO pad bytes
        {&xfrmmark, 0},       // adjust size if xfrm mark is present
        {kPadBytes, 0},       // up to NLATTR_ALIGNTO pad bytes
        {&xfrmoutputmark, 0}, // adjust size if xfrm output mark is present
        {kPadBytes, 0},       // up to NLATTR_ALIGNTO pad bytes
        {&encap, 0},          // adjust size if encapsulating
        {kPadBytes, 0},       // up to NLATTR_ALIGNTO pad bytes
    };

    if (!record.aead.name.empty() && (!record.auth.name.empty() || !record.crypt.name.empty())) {
        return netdutils::statusFromErrno(EINVAL, "Invalid xfrm algo selection; AEAD is mutually "
                                                  "exclusive with both Authentication and "
                                                  "Encryption");
    }

    if (record.aead.key.size() > MAX_KEY_LENGTH || record.auth.key.size() > MAX_KEY_LENGTH ||
        record.crypt.key.size() > MAX_KEY_LENGTH) {
        return netdutils::statusFromErrno(EINVAL, "Key length invalid; exceeds MAX_KEY_LENGTH");
    }

    int len;
    len = iov[USERSA].iov_len = fillUserSaInfo(record, &usersa);
    iov[USERSA_PAD].iov_len = NLMSG_ALIGN(len) - len;

    len = iov[CRYPT].iov_len = fillNlAttrXfrmAlgoEnc(record.crypt, &crypt);
    iov[CRYPT_PAD].iov_len = NLA_ALIGN(len) - len;

    len = iov[AUTH].iov_len = fillNlAttrXfrmAlgoAuth(record.auth, &auth);
    iov[AUTH_PAD].iov_len = NLA_ALIGN(len) - len;

    len = iov[AEAD].iov_len = fillNlAttrXfrmAlgoAead(record.aead, &aead);
    iov[AEAD_PAD].iov_len = NLA_ALIGN(len) - len;

    len = iov[MARK].iov_len = fillNlAttrXfrmMark(record, &xfrmmark);
    iov[MARK_PAD].iov_len = NLA_ALIGN(len) - len;

    len = iov[OUTPUT_MARK].iov_len = fillNlAttrXfrmOutputMark(record.netId, &xfrmoutputmark);
    iov[OUTPUT_MARK_PAD].iov_len = NLA_ALIGN(len) - len;

    len = iov[ENCAP].iov_len = fillNlAttrXfrmEncapTmpl(record, &encap);
    iov[ENCAP_PAD].iov_len = NLA_ALIGN(len) - len;

    return sock.sendMessage(XFRM_MSG_UPDSA, NETLINK_REQUEST_FLAGS, 0, &iov);
}

int XfrmController::fillNlAttrXfrmAlgoEnc(const XfrmAlgo& inAlgo, nlattr_algo_crypt* algo) {
    if (inAlgo.name.empty()) { // Do not fill anything if algorithm not provided
        return 0;
    }

    int len = NLA_HDRLEN + sizeof(xfrm_algo);
    // Kernel always changes last char to null terminator; no safety checks needed.
    strncpy(algo->crypt.alg_name, inAlgo.name.c_str(), sizeof(algo->crypt.alg_name));
    algo->crypt.alg_key_len = inAlgo.key.size() * 8; // bits
    memcpy(algo->key, &inAlgo.key[0], inAlgo.key.size());
    len += inAlgo.key.size();
    fillXfrmNlaHdr(&algo->hdr, XFRMA_ALG_CRYPT, len);
    return len;
}

int XfrmController::fillNlAttrXfrmAlgoAuth(const XfrmAlgo& inAlgo, nlattr_algo_auth* algo) {
    if (inAlgo.name.empty()) { // Do not fill anything if algorithm not provided
        return 0;
    }

    int len = NLA_HDRLEN + sizeof(xfrm_algo_auth);
    // Kernel always changes last char to null terminator; no safety checks needed.
    strncpy(algo->auth.alg_name, inAlgo.name.c_str(), sizeof(algo->auth.alg_name));
    algo->auth.alg_key_len = inAlgo.key.size() * 8; // bits

    // This is the extra field for ALG_AUTH_TRUNC
    algo->auth.alg_trunc_len = inAlgo.truncLenBits;

    memcpy(algo->key, &inAlgo.key[0], inAlgo.key.size());
    len += inAlgo.key.size();

    fillXfrmNlaHdr(&algo->hdr, XFRMA_ALG_AUTH_TRUNC, len);
    return len;
}

int XfrmController::fillNlAttrXfrmAlgoAead(const XfrmAlgo& inAlgo, nlattr_algo_aead* algo) {
    if (inAlgo.name.empty()) { // Do not fill anything if algorithm not provided
        return 0;
    }

    int len = NLA_HDRLEN + sizeof(xfrm_algo_aead);
    // Kernel always changes last char to null terminator; no safety checks needed.
    strncpy(algo->aead.alg_name, inAlgo.name.c_str(), sizeof(algo->aead.alg_name));
    algo->aead.alg_key_len = inAlgo.key.size() * 8; // bits

    // This is the extra field for ALG_AEAD. ICV length is the same as truncation length
    // for any AEAD algorithm.
    algo->aead.alg_icv_len = inAlgo.truncLenBits;

    memcpy(algo->key, &inAlgo.key[0], inAlgo.key.size());
    len += inAlgo.key.size();

    fillXfrmNlaHdr(&algo->hdr, XFRMA_ALG_AEAD, len);
    return len;
}

int XfrmController::fillNlAttrXfrmEncapTmpl(const XfrmSaInfo& record, nlattr_encap_tmpl* tmpl) {
    if (record.encap.type == XfrmEncapType::NONE) {
        return 0;
    }

    int len = NLA_HDRLEN + sizeof(xfrm_encap_tmpl);
    tmpl->tmpl.encap_type = static_cast<uint16_t>(record.encap.type);
    tmpl->tmpl.encap_sport = htons(record.encap.srcPort);
    tmpl->tmpl.encap_dport = htons(record.encap.dstPort);
    fillXfrmNlaHdr(&tmpl->hdr, XFRMA_ENCAP, len);
    return len;
}

int XfrmController::fillUserSaInfo(const XfrmSaInfo& record, xfrm_usersa_info* usersa) {
    fillXfrmSelector(record, &usersa->sel);

    usersa->id.proto = IPPROTO_ESP;
    usersa->id.spi = record.spi;
    usersa->id.daddr = record.dstAddr;

    usersa->saddr = record.srcAddr;

    fillXfrmLifetimeDefaults(&usersa->lft);
    fillXfrmCurLifetimeDefaults(&usersa->curlft);
    memset(&usersa->stats, 0, sizeof(usersa->stats)); // leave stats zeroed out
    usersa->reqid = record.transformId;
    usersa->family = record.addrFamily;
    usersa->mode = static_cast<uint8_t>(record.mode);
    usersa->replay_window = REPLAY_WINDOW_SIZE;

    if (record.mode == XfrmMode::TRANSPORT) {
        usersa->flags = 0; // TODO: should we actually set flags, XFRM_SA_XFLAG_DONT_ENCAP_DSCP?
    } else {
        usersa->flags = XFRM_STATE_AF_UNSPEC;
    }

    return sizeof(*usersa);
}

int XfrmController::fillUserSaId(const XfrmId& record, xfrm_usersa_id* said) {
    said->daddr = record.dstAddr;
    said->spi = record.spi;
    said->family = record.addrFamily;
    said->proto = IPPROTO_ESP;

    return sizeof(*said);
}

netdutils::Status XfrmController::deleteSecurityAssociation(const XfrmId& record,
                                                            const XfrmSocket& sock) {
    xfrm_usersa_id said{};
    nlattr_xfrm_mark xfrmmark{};

    enum { NLMSG_HDR, USERSAID, USERSAID_PAD, MARK, MARK_PAD };

    std::vector<iovec> iov = {
        {NULL, 0},      // reserved for the eventual addition of a NLMSG_HDR
        {&said, 0},     // main usersa_info struct
        {kPadBytes, 0}, // up to NLMSG_ALIGNTO pad bytes of padding
        {&xfrmmark, 0}, // adjust size if xfrm mark is present
        {kPadBytes, 0}, // up to NLATTR_ALIGNTO pad bytes
    };

    int len;
    len = iov[USERSAID].iov_len = fillUserSaId(record, &said);
    iov[USERSAID_PAD].iov_len = NLMSG_ALIGN(len) - len;

    len = iov[MARK].iov_len = fillNlAttrXfrmMark(record, &xfrmmark);
    iov[MARK_PAD].iov_len = NLA_ALIGN(len) - len;

    return sock.sendMessage(XFRM_MSG_DELSA, NETLINK_REQUEST_FLAGS, 0, &iov);
}

netdutils::Status XfrmController::allocateSpi(const XfrmSaInfo& record, uint32_t minSpi,
                                              uint32_t maxSpi, uint32_t* outSpi,
                                              const XfrmSocket& sock) {
    xfrm_userspi_info spiInfo{};

    enum { NLMSG_HDR, USERSAID, USERSAID_PAD };

    std::vector<iovec> iov = {
        {NULL, 0},      // reserved for the eventual addition of a NLMSG_HDR
        {&spiInfo, 0},  // main userspi_info struct
        {kPadBytes, 0}, // up to NLMSG_ALIGNTO pad bytes of padding
    };

    int len;
    if (fillUserSaInfo(record, &spiInfo.info) == 0) {
        ALOGE("Failed to fill transport SA Info");
    }

    len = iov[USERSAID].iov_len = sizeof(spiInfo);
    iov[USERSAID_PAD].iov_len = NLMSG_ALIGN(len) - len;

    RandomSpi spiGen = RandomSpi(minSpi, maxSpi);
    int spi;
    netdutils::Status ret;
    while ((spi = spiGen.next()) != INVALID_SPI) {
        spiInfo.min = spi;
        spiInfo.max = spi;
        ret = sock.sendMessage(XFRM_MSG_ALLOCSPI, NETLINK_REQUEST_FLAGS, 0, &iov);

        /* If the SPI is in use, we'll get ENOENT */
        if (netdutils::equalToErrno(ret, ENOENT))
            continue;

        if (isOk(ret)) {
            *outSpi = spi;
            ALOGD("Allocated an SPI: %x", *outSpi);
        } else {
            *outSpi = INVALID_SPI;
            ALOGE("SPI Allocation Failed with error %d", ret.code());
        }

        return ret;
    }

    // Should always be -ENOENT if we get here
    return ret;
}

netdutils::Status XfrmController::updateTunnelModeSecurityPolicy(const XfrmSaInfo& record,
                                                                 const XfrmSocket& sock,
                                                                 XfrmDirection direction,
                                                                 uint16_t msgType) {
    xfrm_userpolicy_info userpolicy{};
    nlattr_user_tmpl usertmpl{};
    nlattr_xfrm_mark xfrmmark{};

    enum {
        NLMSG_HDR,
        USERPOLICY,
        USERPOLICY_PAD,
        USERTMPL,
        USERTMPL_PAD,
        MARK,
        MARK_PAD,
    };

    std::vector<iovec> iov = {
        {NULL, 0},        // reserved for the eventual addition of a NLMSG_HDR
        {&userpolicy, 0}, // main xfrm_userpolicy_info struct
        {kPadBytes, 0},   // up to NLMSG_ALIGNTO pad bytes of padding
        {&usertmpl, 0},   // adjust size if xfrm_user_tmpl struct is present
        {kPadBytes, 0},   // up to NLATTR_ALIGNTO pad bytes
        {&xfrmmark, 0},   // adjust size if xfrm mark is present
        {kPadBytes, 0},   // up to NLATTR_ALIGNTO pad bytes
    };

    int len;
    len = iov[USERPOLICY].iov_len = fillTransportModeUserSpInfo(record, direction, &userpolicy);
    iov[USERPOLICY_PAD].iov_len = NLMSG_ALIGN(len) - len;

    len = iov[USERTMPL].iov_len = fillNlAttrUserTemplate(record, &usertmpl);
    iov[USERTMPL_PAD].iov_len = NLA_ALIGN(len) - len;

    len = iov[MARK].iov_len = fillNlAttrXfrmMark(record, &xfrmmark);
    iov[MARK_PAD].iov_len = NLA_ALIGN(len) - len;

    return sock.sendMessage(msgType, NETLINK_REQUEST_FLAGS, 0, &iov);
}

netdutils::Status XfrmController::deleteTunnelModeSecurityPolicy(const XfrmSaInfo& record,
                                                                 const XfrmSocket& sock,
                                                                 XfrmDirection direction) {
    xfrm_userpolicy_id policyid{};
    nlattr_xfrm_mark xfrmmark{};

    enum {
        NLMSG_HDR,
        USERPOLICYID,
        USERPOLICYID_PAD,
        MARK,
        MARK_PAD,
    };

    std::vector<iovec> iov = {
        {NULL, 0},      // reserved for the eventual addition of a NLMSG_HDR
        {&policyid, 0}, // main xfrm_userpolicy_id struct
        {kPadBytes, 0}, // up to NLMSG_ALIGNTO pad bytes of padding
        {&xfrmmark, 0}, // adjust size if xfrm mark is present
        {kPadBytes, 0}, // up to NLATTR_ALIGNTO pad bytes
    };

    int len = iov[USERPOLICYID].iov_len = fillUserPolicyId(record, direction, &policyid);
    iov[USERPOLICYID_PAD].iov_len = NLMSG_ALIGN(len) - len;

    len = iov[MARK].iov_len = fillNlAttrXfrmMark(record, &xfrmmark);
    iov[MARK_PAD].iov_len = NLA_ALIGN(len) - len;

    return sock.sendMessage(XFRM_MSG_DELPOLICY, NETLINK_REQUEST_FLAGS, 0, &iov);
}

int XfrmController::fillTransportModeUserSpInfo(const XfrmSaInfo& record, XfrmDirection direction,
                                                xfrm_userpolicy_info* usersp) {
    fillXfrmSelector(record, &usersp->sel);
    fillXfrmLifetimeDefaults(&usersp->lft);
    fillXfrmCurLifetimeDefaults(&usersp->curlft);
    /* if (index) index & 0x3 == dir -- must be true
     * xfrm_user.c:verify_newpolicy_info() */
    usersp->index = 0;
    usersp->dir = static_cast<uint8_t>(direction);
    usersp->action = XFRM_POLICY_ALLOW;
    usersp->flags = XFRM_POLICY_LOCALOK;
    usersp->share = XFRM_SHARE_UNIQUE;
    return sizeof(*usersp);
}

int XfrmController::fillUserTemplate(const XfrmSaInfo& record, xfrm_user_tmpl* tmpl) {
    tmpl->id.daddr = record.dstAddr;
    tmpl->id.spi = record.spi;
    tmpl->id.proto = IPPROTO_ESP;

    tmpl->family = record.addrFamily;
    tmpl->saddr = record.srcAddr;
    tmpl->reqid = record.transformId;
    tmpl->mode = static_cast<uint8_t>(record.mode);
    tmpl->share = XFRM_SHARE_UNIQUE;
    tmpl->optional = 0; // if this is true, then a failed state lookup will be considered OK:
                        // http://lxr.free-electrons.com/source/net/xfrm/xfrm_policy.c#L1492
    tmpl->aalgos = ALGO_MASK_AUTH_ALL;  // TODO: if there's a bitmask somewhere of
                                        // algos, we should find it and apply it.
                                        // I can't find one.
    tmpl->ealgos = ALGO_MASK_CRYPT_ALL; // TODO: if there's a bitmask somewhere...
    return sizeof(xfrm_user_tmpl*);
}

int XfrmController::fillNlAttrUserTemplate(const XfrmSaInfo& record, nlattr_user_tmpl* tmpl) {
    fillUserTemplate(record, &tmpl->tmpl);

    int len = NLA_HDRLEN + sizeof(xfrm_user_tmpl);
    fillXfrmNlaHdr(&tmpl->hdr, XFRMA_TMPL, len);
    return len;
}

int XfrmController::fillNlAttrXfrmMark(const XfrmId& record, nlattr_xfrm_mark* mark) {
    mark->mark.v = record.mark.v; // set to 0 if it's not used
    mark->mark.m = record.mark.m; // set to 0 if it's not used
    int len = NLA_HDRLEN + sizeof(xfrm_mark);
    fillXfrmNlaHdr(&mark->hdr, XFRMA_MARK, len);
    return len;
}

int XfrmController::fillNlAttrXfrmOutputMark(const __u32 output_mark_value,
                                             nlattr_xfrm_output_mark* output_mark) {
    // Do not set if we were not given an output mark
    if (output_mark_value == 0) {
        return 0;
    }

    output_mark->outputMark = output_mark_value;
    int len = NLA_HDRLEN + sizeof(__u32);
    fillXfrmNlaHdr(&output_mark->hdr, XFRMA_OUTPUT_MARK, len);
    return len;
}

int XfrmController::fillUserPolicyId(const XfrmSaInfo& record, XfrmDirection direction,
                                     xfrm_userpolicy_id* usersp) {
    // For DELPOLICY, when index is absent, selector is needed to match the policy
    fillXfrmSelector(record, &usersp->sel);
    usersp->dir = static_cast<uint8_t>(direction);
    return sizeof(*usersp);
}

int XfrmController::addVirtualTunnelInterface(const std::string& deviceName,
                                              const std::string& localAddress,
                                              const std::string& remoteAddress, int32_t ikey,
                                              int32_t okey, bool isUpdate) {
    ALOGD("XfrmController::%s, line=%d", __FUNCTION__, __LINE__);
    ALOGD("deviceName=%s", deviceName.c_str());
    ALOGD("localAddress=%s", localAddress.c_str());
    ALOGD("remoteAddress=%s", remoteAddress.c_str());
    ALOGD("ikey=%0.8x", ikey);
    ALOGD("okey=%0.8x", okey);
    ALOGD("isUpdate=%d", isUpdate);

    if (deviceName.empty() || localAddress.empty() || remoteAddress.empty()) {
        return EINVAL;
    }

    const char* INFO_KIND_VTI6 = "vti6";
    const char* INFO_KIND_VTI = "vti";
    uint8_t PADDING_BUFFER[] = {0, 0, 0, 0};

    // Find address family.
    uint8_t remAddr[sizeof(in6_addr)];

    StatusOr<uint16_t> statusOrRemoteFam = convertStringAddress(remoteAddress, remAddr);
    if (!isOk(statusOrRemoteFam)) {
        return statusOrRemoteFam.status().code();
    }

    uint8_t locAddr[sizeof(in6_addr)];
    StatusOr<uint16_t> statusOrLocalFam = convertStringAddress(localAddress, locAddr);
    if (!isOk(statusOrLocalFam)) {
        return statusOrLocalFam.status().code();
    }

    if (statusOrLocalFam.value() != statusOrRemoteFam.value()) {
        return EINVAL;
    }

    uint16_t family = statusOrLocalFam.value();

    ifinfomsg ifInfoMsg{};

    // Construct IFLA_IFNAME
    nlattr iflaIfName;
    char iflaIfNameStrValue[deviceName.length() + 1];
    size_t iflaIfNameLength =
        strlcpy(iflaIfNameStrValue, deviceName.c_str(), sizeof(iflaIfNameStrValue));
    size_t iflaIfNamePad = fillNlAttr(IFLA_IFNAME, iflaIfNameLength, &iflaIfName);

    // Construct IFLA_INFO_KIND
    // Constants "vti6" and "vti" enable the kernel to call different code paths,
    // (ip_tunnel.c, ip6_tunnel), based on the family.
    const std::string infoKindValue = (family == AF_INET6) ? INFO_KIND_VTI6 : INFO_KIND_VTI;
    nlattr iflaIfInfoKind;
    char infoKindValueStrValue[infoKindValue.length() + 1];
    size_t iflaIfInfoKindLength =
        strlcpy(infoKindValueStrValue, infoKindValue.c_str(), sizeof(infoKindValueStrValue));
    size_t iflaIfInfoKindPad = fillNlAttr(IFLA_INFO_KIND, iflaIfInfoKindLength, &iflaIfInfoKind);

    // Construct IFLA_VTI_LOCAL
    nlattr iflaVtiLocal;
    uint8_t binaryLocalAddress[sizeof(in6_addr)];
    size_t iflaVtiLocalPad =
        fillNlAttrIpAddress(IFLA_VTI_LOCAL, family, localAddress, &iflaVtiLocal,
                            netdutils::makeSlice(binaryLocalAddress));

    // Construct IFLA_VTI_REMOTE
    nlattr iflaVtiRemote;
    uint8_t binaryRemoteAddress[sizeof(in6_addr)];
    size_t iflaVtiRemotePad =
        fillNlAttrIpAddress(IFLA_VTI_REMOTE, family, remoteAddress, &iflaVtiRemote,
                            netdutils::makeSlice(binaryRemoteAddress));

    // Construct IFLA_VTI_OKEY
    nlattr iflaVtiIKey;
    uint32_t iKeyValue;
    size_t iflaVtiIKeyPad = fillNlAttrU32(IFLA_VTI_IKEY, ikey, &iflaVtiIKey, &iKeyValue);

    // Construct IFLA_VTI_IKEY
    nlattr iflaVtiOKey;
    uint32_t oKeyValue;
    size_t iflaVtiOKeyPad = fillNlAttrU32(IFLA_VTI_OKEY, okey, &iflaVtiOKey, &oKeyValue);

    int iflaInfoDataPayloadLength = iflaVtiLocal.nla_len + iflaVtiLocalPad + iflaVtiRemote.nla_len +
                                    iflaVtiRemotePad + iflaVtiIKey.nla_len + iflaVtiIKeyPad +
                                    iflaVtiOKey.nla_len + iflaVtiOKeyPad;

    // Construct IFLA_INFO_DATA
    nlattr iflaInfoData;
    size_t iflaInfoDataPad = fillNlAttr(IFLA_INFO_DATA, iflaInfoDataPayloadLength, &iflaInfoData);

    // Construct IFLA_LINKINFO
    nlattr iflaLinkInfo;
    size_t iflaLinkInfoPad = fillNlAttr(IFLA_LINKINFO,
                                        iflaInfoData.nla_len + iflaInfoDataPad +
                                            iflaIfInfoKind.nla_len + iflaIfInfoKindPad,
                                        &iflaLinkInfo);

    iovec iov[] = {
        {NULL, 0},
        {&ifInfoMsg, sizeof(ifInfoMsg)},

        {&iflaIfName, sizeof(iflaIfName)},
        {iflaIfNameStrValue, iflaIfNameLength},
        {&PADDING_BUFFER, iflaIfNamePad},

        {&iflaLinkInfo, sizeof(iflaLinkInfo)},

        {&iflaIfInfoKind, sizeof(iflaIfInfoKind)},
        {infoKindValueStrValue, iflaIfInfoKindLength},
        {&PADDING_BUFFER, iflaIfInfoKindPad},

        {&iflaInfoData, sizeof(iflaInfoData)},

        {&iflaVtiLocal, sizeof(iflaVtiLocal)},
        {&binaryLocalAddress, (family == AF_INET) ? sizeof(in_addr) : sizeof(in6_addr)},
        {&PADDING_BUFFER, iflaVtiLocalPad},

        {&iflaVtiRemote, sizeof(iflaVtiRemote)},
        {&binaryRemoteAddress, (family == AF_INET) ? sizeof(in_addr) : sizeof(in6_addr)},
        {&PADDING_BUFFER, iflaVtiRemotePad},

        {&iflaVtiIKey, sizeof(iflaVtiIKey)},
        {&iKeyValue, sizeof(iKeyValue)},
        {&PADDING_BUFFER, iflaVtiIKeyPad},

        {&iflaVtiOKey, sizeof(iflaVtiOKey)},
        {&oKeyValue, sizeof(oKeyValue)},
        {&PADDING_BUFFER, iflaVtiOKeyPad},

        {&PADDING_BUFFER, iflaInfoDataPad},

        {&PADDING_BUFFER, iflaLinkInfoPad},
    };

    uint16_t action = RTM_NEWLINK;
    uint16_t flags = NLM_F_REQUEST | NLM_F_ACK;

    if (!isUpdate) {
        flags |= NLM_F_EXCL | NLM_F_CREATE;
    }

    // sendNetlinkRequest returns -errno
    int ret = -1 * sendNetlinkRequest(action, flags, iov, ARRAY_SIZE(iov), nullptr);
    if (ret) {
        ALOGE("Error in %s virtual tunnel interface. Error Code: %d",
              isUpdate ? "updating" : "adding", ret);
    }
    return ret;
}

int XfrmController::removeVirtualTunnelInterface(const std::string& deviceName) {
    ALOGD("XfrmController::%s, line=%d", __FUNCTION__, __LINE__);
    ALOGD("deviceName=%s", deviceName.c_str());

    if (deviceName.empty()) {
        return EINVAL;
    }

    uint8_t PADDING_BUFFER[] = {0, 0, 0, 0};

    ifinfomsg ifInfoMsg{};
    nlattr iflaIfName;
    char iflaIfNameStrValue[deviceName.length() + 1];
    size_t iflaIfNameLength =
        strlcpy(iflaIfNameStrValue, deviceName.c_str(), sizeof(iflaIfNameStrValue));
    size_t iflaIfNamePad = fillNlAttr(IFLA_IFNAME, iflaIfNameLength, &iflaIfName);

    iovec iov[] = {
        {NULL, 0},
        {&ifInfoMsg, sizeof(ifInfoMsg)},

        {&iflaIfName, sizeof(iflaIfName)},
        {iflaIfNameStrValue, iflaIfNameLength},
        {&PADDING_BUFFER, iflaIfNamePad},
    };

    uint16_t action = RTM_DELLINK;
    uint16_t flags = NLM_F_REQUEST | NLM_F_ACK;

    // sendNetlinkRequest returns -errno
    int ret = -1 * sendNetlinkRequest(action, flags, iov, ARRAY_SIZE(iov), nullptr);
    if (ret) {
        ALOGE("Error in removing virtual tunnel interface %s. Error Code: %d", iflaIfNameStrValue,
              ret);
    }
    return ret;
}

} // namespace net
} // namespace android<|MERGE_RESOLUTION|>--- conflicted
+++ resolved
@@ -390,11 +390,7 @@
     for (const std::string& iface : ifaces.value()) {
         int status = 0;
         // Look for the reserved interface prefix, which must be in the name at position 0
-<<<<<<< HEAD
-        if (!iface.compare(0, ifPrefix8.length(), ifPrefix8.c_str()) &&
-=======
         if (android::base::StartsWith(iface.c_str(), ifPrefix8.c_str()) &&
->>>>>>> e0583876
             (status = removeVirtualTunnelInterface(iface)) < 0) {
             ALOGE("Failed to delete ipsec tunnel %s.", iface.c_str());
             return netdutils::statusFromErrno(status, "Failed to remove ipsec tunnel.");
