/*
 * Copyright (C) 2011 The Android Open Source Project
 *
 * Licensed under the Apache License, Version 2.0 (the "License");
 * you may not use this file except in compliance with the License.
 * You may obtain a copy of the License at
 *
 *      http://www.apache.org/licenses/LICENSE-2.0
 *
 * Unless required by applicable law or agreed to in writing, software
 * distributed under the License is distributed on an "AS IS" BASIS,
 * WITHOUT WARRANTIES OR CONDITIONS OF ANY KIND, either express or implied.
 * See the License for the specific language governing permissions and
 * limitations under the License.
 */

// #define LOG_NDEBUG 0

/*
 * The CommandListener, FrameworkListener don't allow for
 * multiple calls in parallel to reach the BandwidthController.
 * If they ever were to allow it, then netd/ would need some tweaking.
 */

#include <string>
#include <vector>

#include <errno.h>
#include <fcntl.h>
#include <stdio.h>
#include <stdlib.h>
#include <string.h>
#include <ctype.h>

#define __STDC_FORMAT_MACROS 1
#include <inttypes.h>

#include <sys/socket.h>
#include <sys/stat.h>
#include <sys/types.h>
#include <sys/wait.h>

#include <linux/netlink.h>
#include <linux/rtnetlink.h>
#include <linux/pkt_sched.h>

#include "android-base/stringprintf.h"
#include "android-base/strings.h"
#define LOG_TAG "BandwidthController"
#include <cutils/log.h>
#include <cutils/properties.h>
#include <logwrap/logwrap.h>

#include "NetdConstants.h"
#include "BandwidthController.h"
#include "NatController.h"  /* For LOCAL_TETHER_COUNTERS_CHAIN */
#include "ResponseCode.h"
#include "QtiConnectivityAdapter.h"

/* Alphabetical */
#define ALERT_IPT_TEMPLATE "%s %s -m quota2 ! --quota %" PRId64" --name %s"
const char* BandwidthController::LOCAL_INPUT = "bw_INPUT";
const char* BandwidthController::LOCAL_FORWARD = "bw_FORWARD";
const char* BandwidthController::LOCAL_OUTPUT = "bw_OUTPUT";
const char* BandwidthController::LOCAL_RAW_PREROUTING = "bw_raw_PREROUTING";
const char* BandwidthController::LOCAL_MANGLE_POSTROUTING = "bw_mangle_POSTROUTING";

auto BandwidthController::execFunction = android_fork_execvp;
auto BandwidthController::popenFunction = popen;
auto BandwidthController::iptablesRestoreFunction = execIptablesRestore;

namespace {

const char ALERT_GLOBAL_NAME[] = "globalAlert";
const int  MAX_CMD_ARGS = 32;
const int  MAX_CMD_LEN = 1024;
const int  MAX_IFACENAME_LEN = 64;
const int  MAX_IPT_OUTPUT_LINE_LEN = 256;

/**
 * Some comments about the rules:
 *  * Ordering
 *    - when an interface is marked as costly it should be INSERTED into the INPUT/OUTPUT chains.
 *      E.g. "-I bw_INPUT -i rmnet0 --jump costly"
 *    - quota'd rules in the costly chain should be before bw_penalty_box lookups.
 *    - the qtaguid counting is done at the end of the bw_INPUT/bw_OUTPUT user chains.
 *
 * * global quota vs per interface quota
 *   - global quota for all costly interfaces uses a single costly chain:
 *    . initial rules
 *      iptables -N bw_costly_shared
 *      iptables -I bw_INPUT -i iface0 --jump bw_costly_shared
 *      iptables -I bw_OUTPUT -o iface0 --jump bw_costly_shared
 *      iptables -I bw_costly_shared -m quota \! --quota 500000 \
 *          --jump REJECT --reject-with icmp-net-prohibited
 *      iptables -A bw_costly_shared --jump bw_penalty_box
 *      iptables -A bw_penalty_box --jump bw_happy_box
 *      iptables -A bw_happy_box --jump bw_data_saver
 *
 *    . adding a new iface to this, E.g.:
 *      iptables -I bw_INPUT -i iface1 --jump bw_costly_shared
 *      iptables -I bw_OUTPUT -o iface1 --jump bw_costly_shared
 *
 *   - quota per interface. This is achieve by having "costly" chains per quota.
 *     E.g. adding a new costly interface iface0 with its own quota:
 *      iptables -N bw_costly_iface0
 *      iptables -I bw_INPUT -i iface0 --jump bw_costly_iface0
 *      iptables -I bw_OUTPUT -o iface0 --jump bw_costly_iface0
 *      iptables -A bw_costly_iface0 -m quota \! --quota 500000 \
 *          --jump REJECT --reject-with icmp-port-unreachable
 *      iptables -A bw_costly_iface0 --jump bw_penalty_box
 *
 * * Penalty box, happy box and data saver.
 *   - bw_penalty box is a blacklist of apps that are rejected.
 *   - bw_happy_box is a whitelist of apps. It always includes all system apps
 *   - bw_data_saver implements data usage restrictions.
 *   - Via the UI the user can add and remove apps from the whitelist and
 *     blacklist, and turn on/off data saver.
 *   - The blacklist takes precedence over the whitelist and the whitelist
 *     takes precedence over data saver.
 *
 * * bw_penalty_box handling:
 *  - only one bw_penalty_box for all interfaces
 *   E.g  Adding an app:
 *    iptables -I bw_penalty_box -m owner --uid-owner app_3 \
 *        --jump REJECT --reject-with icmp-port-unreachable
 *
 * * bw_happy_box handling:
 *  - The bw_happy_box comes after the penalty box.
 *   E.g  Adding a happy app,
 *    iptables -I bw_happy_box -m owner --uid-owner app_3 \
 *        --jump RETURN
 *
 * * bw_data_saver handling:
 *  - The bw_data_saver comes after the happy box.
 *    Enable data saver:
 *      iptables -R 1 bw_data_saver --jump REJECT --reject-with icmp-port-unreachable
 *    Disable data saver:
 *      iptables -R 1 bw_data_saver --jump RETURN
 */

const std::string COMMIT_AND_CLOSE = "COMMIT\n\x04";
const std::string DATA_SAVER_ENABLE_COMMAND = "-R bw_data_saver 1";
const std::string HAPPY_BOX_WHITELIST_COMMAND = android::base::StringPrintf(
    "-I bw_happy_box -m owner --uid-owner %d-%d --jump RETURN", 0, MAX_SYSTEM_UID);

static const std::vector<std::string> IPT_FLUSH_COMMANDS = {
    /*
     * Cleanup rules.
     * Should normally include bw_costly_<iface>, but we rely on the way they are setup
     * to allow coexistance.
     */
    "*filter",
    ":bw_INPUT -",
    ":bw_OUTPUT -",
    ":bw_FORWARD -",
    ":bw_happy_box -",
    ":bw_penalty_box -",
    ":bw_data_saver -",
    ":bw_costly_shared -",
    "COMMIT",
    "*raw",
    ":bw_raw_PREROUTING -",
    "COMMIT",
    "*mangle",
    ":bw_mangle_POSTROUTING -",
    COMMIT_AND_CLOSE
};

static const std::vector<std::string> IPT_BASIC_ACCOUNTING_COMMANDS = {
    "*filter",
    "-A bw_INPUT -m owner --socket-exists", /* This is a tracking rule. */
    "-A bw_OUTPUT -m owner --socket-exists", /* This is a tracking rule. */
    "-A bw_costly_shared --jump bw_penalty_box",
    "-A bw_penalty_box --jump bw_happy_box",
    "-A bw_happy_box --jump bw_data_saver",
    "-A bw_data_saver -j RETURN",
    HAPPY_BOX_WHITELIST_COMMAND,
    "COMMIT",

    "*raw",
    "-A bw_raw_PREROUTING -m owner --socket-exists", /* This is a tracking rule. */
    "COMMIT",

    "*mangle",
    "-A bw_mangle_POSTROUTING -m owner --socket-exists", /* This is a tracking rule. */
    COMMIT_AND_CLOSE
};


}  // namespace

BandwidthController::BandwidthController(void) {
}

int BandwidthController::runIpxtablesCmd(const char *cmd, IptJumpOp jumpHandling,
                                         IptFailureLog failureHandling) {
    int res = 0;

    ALOGV("runIpxtablesCmd(cmd=%s)", cmd);
    res |= runIptablesCmd(cmd, jumpHandling, IptIpV4, failureHandling);
    res |= runIptablesCmd(cmd, jumpHandling, IptIpV6, failureHandling);
    return res;
}

int BandwidthController::StrncpyAndCheck(char *buffer, const char *src, size_t buffSize) {

    memset(buffer, '\0', buffSize);  // strncpy() is not filling leftover with '\0'
    strncpy(buffer, src, buffSize);
    return buffer[buffSize - 1];
}

int BandwidthController::runIptablesCmd(const char *cmd, IptJumpOp jumpHandling,
                                        IptIpVer iptVer, IptFailureLog failureHandling) {
    char buffer[MAX_CMD_LEN];
    const char *argv[MAX_CMD_ARGS];
    int argc = 0;
    char *next = buffer;
    char *tmp;
    int res;
    int status = 0;

    std::string fullCmd = cmd;

    switch (jumpHandling) {
    case IptJumpReject:
        /*
         * Must be carefull what one rejects with, as uper layer protocols will just
         * keep on hammering the device until the number of retries are done.
         * For port-unreachable (default), TCP should consider as an abort (RFC1122).
         */
        fullCmd += " --jump REJECT";
        break;
    case IptJumpReturn:
        fullCmd += " --jump RETURN";
        break;
    case IptJumpNoAdd:
        break;
    }

    fullCmd.insert(0, " -w ");
    fullCmd.insert(0, iptVer == IptIpV4 ? IPTABLES_PATH : IP6TABLES_PATH);

    if (StrncpyAndCheck(buffer, fullCmd.c_str(), sizeof(buffer))) {
        ALOGE("iptables command too long");
        return -1;
    }

    argc = 0;
    while ((tmp = strsep(&next, " "))) {
        argv[argc++] = tmp;
        if (argc >= MAX_CMD_ARGS) {
            ALOGE("iptables argument overflow");
            return -1;
        }
    }

    argv[argc] = NULL;
    res = execFunction(argc, (char **)argv, &status, false,
            failureHandling == IptFailShow);
    res = res || !WIFEXITED(status) || WEXITSTATUS(status);
    if (res && failureHandling == IptFailShow) {
      ALOGE("runIptablesCmd(): res=%d status=%d failed %s", res, status,
            fullCmd.c_str());
    }
    return res;
}

void BandwidthController::flushCleanTables(bool doClean) {
    /* Flush and remove the bw_costly_<iface> tables */
    flushExistingCostlyTables(doClean);

    std::string commands = android::base::Join(IPT_FLUSH_COMMANDS, '\n');
    iptablesRestoreFunction(V4V6, commands);
}

int BandwidthController::setupIptablesHooks(void) {
    /* flush+clean is allowed to fail */
    flushCleanTables(true);
    return 0;
}

int BandwidthController::enableBandwidthControl(bool force) {
    char value[PROPERTY_VALUE_MAX];

    if (!force) {
            property_get("persist.bandwidth.enable", value, "1");
            if (!strcmp(value, "0"))
                    return 0;
    }

    /* Let's pretend we started from scratch ... */
    sharedQuotaIfaces.clear();
    quotaIfaces.clear();
    globalAlertBytes = 0;
    globalAlertTetherCount = 0;
    sharedQuotaBytes = sharedAlertBytes = 0;

    restrictAppUidsOnData.clear();
    restrictAppUidsOnWlan.clear();

    flushCleanTables(false);
    std::string commands = android::base::Join(IPT_BASIC_ACCOUNTING_COMMANDS, '\n');
    return iptablesRestoreFunction(V4V6, commands);
}

int BandwidthController::disableBandwidthControl(void) {

    flushCleanTables(false);
    return 0;
}

int BandwidthController::enableDataSaver(bool enable) {
    return runIpxtablesCmd(DATA_SAVER_ENABLE_COMMAND.c_str(),
                           enable ? IptJumpReject : IptJumpReturn, IptFailShow);
}

int BandwidthController::runCommands(int numCommands, const char *commands[],
                                     RunCmdErrHandling cmdErrHandling) {
    int res = 0;
    IptFailureLog failureLogging = IptFailShow;
    if (cmdErrHandling == RunCmdFailureOk) {
        failureLogging = IptFailHide;
    }
    ALOGV("runCommands(): %d commands", numCommands);
    for (int cmdNum = 0; cmdNum < numCommands; cmdNum++) {
        res = runIpxtablesCmd(commands[cmdNum], IptJumpNoAdd, failureLogging);
        if (res && cmdErrHandling != RunCmdFailureOk)
            return res;
    }
    return 0;
}

std::string BandwidthController::makeIptablesSpecialAppCmd(IptOp op, int uid, const char *chain) {
    std::string res;
    char *buff;
    const char *opFlag;

    switch (op) {
    case IptOpInsert:
        opFlag = "-I";
        break;
    case IptOpAppend:
        ALOGE("Append op not supported for %s uids", chain);
        res = "";
        return res;
        break;
    case IptOpReplace:
        opFlag = "-R";
        break;
    default:
    case IptOpDelete:
        opFlag = "-D";
        break;
    }
    asprintf(&buff, "%s %s -m owner --uid-owner %d", opFlag, chain, uid);
    res = buff;
    free(buff);
    return res;
}

int BandwidthController::addNaughtyApps(int numUids, char *appUids[]) {
    return manipulateNaughtyApps(numUids, appUids, SpecialAppOpAdd);
}

int BandwidthController::removeNaughtyApps(int numUids, char *appUids[]) {
    return manipulateNaughtyApps(numUids, appUids, SpecialAppOpRemove);
}

int BandwidthController::addNiceApps(int numUids, char *appUids[]) {
    return manipulateNiceApps(numUids, appUids, SpecialAppOpAdd);
}

int BandwidthController::removeNiceApps(int numUids, char *appUids[]) {
    return manipulateNiceApps(numUids, appUids, SpecialAppOpRemove);
}

int BandwidthController::manipulateNaughtyApps(int numUids, char *appStrUids[], SpecialAppOp appOp) {
    return manipulateSpecialApps(numUids, appStrUids, "bw_penalty_box", IptJumpReject, appOp);
}

int BandwidthController::manipulateNiceApps(int numUids, char *appStrUids[], SpecialAppOp appOp) {
    return manipulateSpecialApps(numUids, appStrUids, "bw_happy_box", IptJumpReturn, appOp);
}

int BandwidthController::manipulateRestrictAppsOnData(int numUids, char *appUids[],
        RestrictAppOp appOp) {
    int ret = manipulateRestrictApps(numUids, appUids, "INPUT -i rmnet_data0",
            restrictAppUidsOnData, appOp);
    if (ret != 0) {
        return ret;
    } else {
        return manipulateRestrictApps(numUids, appUids, "OUTPUT -o rmnet_data0",
                restrictAppUidsOnData, appOp);
    }
}

int BandwidthController::manipulateRestrictAppsOnWlan(int numUids, char *appUids[],
        RestrictAppOp appOp) {
    int ret = manipulateRestrictApps(numUids, appUids,"INPUT -i wlan0",
            restrictAppUidsOnWlan, appOp);
    if (ret != 0) {
        return ret;
    } else {
        return manipulateRestrictApps(numUids, appUids,"OUTPUT -o wlan0",
                restrictAppUidsOnWlan, appOp);
    }
}
int BandwidthController::addRestrictAppsOnData(int numUids, char *appUids[]) {
    return manipulateRestrictAppsOnData(numUids, appUids, RestrictAppOpAdd);
}

int BandwidthController::removeRestrictAppsOnData(int numUids, char *appUids[]) {
    return manipulateRestrictAppsOnData(numUids, appUids, RestrictAppOpRemove);
}

int BandwidthController::addRestrictAppsOnWlan(int numUids, char *appUids[]) {
    return manipulateRestrictAppsOnWlan(numUids, appUids, RestrictAppOpAdd);
}

int BandwidthController::removeRestrictAppsOnWlan(int numUids, char *appUids[]) {
    return manipulateRestrictAppsOnWlan(numUids, appUids, RestrictAppOpRemove);
}


int BandwidthController::manipulateRestrictApps(int numUids, char *appStrUids[],
                                               const char *chain,
                                               std::list<int /*appUid*/> &restrictAppUids,
                                               RestrictAppOp appOp) {
    int uidNum;
    const char *failLogTemplate;
    IptOp op;
    int appUids[numUids];
    std::string iptCmd;
    std::list<int /*uid*/>::iterator it;
    bool isOutputChain = !strncmp(chain, "OUTPUT", strlen("OUTPUT"));
    switch (appOp) {
        case RestrictAppOpAdd:
            op = IptOpInsert;
            failLogTemplate = "Failed to add app uid %s(%d) to %s.";
            break;
        case RestrictAppOpRemove:
            op = IptOpDelete;
            failLogTemplate = "Failed to delete app uid %s(%d) from %s box.";
            break;
        default:
            ALOGE("Unexpected app Op %d", appOp);
            return -1;
    }
    for (uidNum = 0; uidNum < numUids; uidNum++) {
        char *end;
        appUids[uidNum] = strtoul(appStrUids[uidNum], &end, 0);
        if (*end || !*appStrUids[uidNum]) {
            ALOGE(failLogTemplate, appStrUids[uidNum], appUids[uidNum], chain);
            goto fail_parse;
        }
    }

    for (uidNum = 0; uidNum < numUids; uidNum++) {
        int uid = appUids[uidNum];
        for (it = restrictAppUids.begin(); it != restrictAppUids.end(); it++) {
            if (*it == uid)
                break;
        }
        bool found = (it != restrictAppUids.end());

        if (appOp == RestrictAppOpRemove) {
            if (!found) {
                ALOGE("No such appUid %d to remove", uid);
                return -1;
            }
            restrictAppUids.erase(it);
        } else {
            if (found && !isOutputChain) {
                ALOGE("appUid %d exists already", uid);
                return -1;
            }
            restrictAppUids.push_front(uid);
        }

        iptCmd = makeIptablesSpecialAppCmd(op, uid, chain);
        if (runIpxtablesCmd(iptCmd.c_str(), IptJumpReject)) {
            ALOGE(failLogTemplate, appStrUids[uidNum], uid, chain);
            goto fail_with_uidNum;
        }
    }
    return 0;

fail_with_uidNum:
    /* Try to remove the uid that failed in any case*/
    iptCmd = makeIptablesSpecialAppCmd(IptOpDelete, appUids[uidNum], chain);
    runIpxtablesCmd(iptCmd.c_str(), IptJumpReject);
fail_parse:
    return -1;
}

int BandwidthController::manipulateSpecialApps(int numUids, char *appStrUids[],
                                               const char *chain,
                                               IptJumpOp jumpHandling, SpecialAppOp appOp) {

    int uidNum;
    const char *failLogTemplate;
    IptOp op;
    int appUids[numUids];
    std::string iptCmd;

    switch (appOp) {
    case SpecialAppOpAdd:
        op = IptOpInsert;
        failLogTemplate = "Failed to add app uid %s(%d) to %s.";
        break;
    case SpecialAppOpRemove:
        op = IptOpDelete;
        failLogTemplate = "Failed to delete app uid %s(%d) from %s box.";
        break;
    default:
        ALOGE("Unexpected app Op %d", appOp);
        return -1;
    }

    for (uidNum = 0; uidNum < numUids; uidNum++) {
        char *end;
        appUids[uidNum] = strtoul(appStrUids[uidNum], &end, 0);
        if (*end || !*appStrUids[uidNum]) {
            ALOGE(failLogTemplate, appStrUids[uidNum], appUids[uidNum], chain);
            goto fail_parse;
        }
    }

    for (uidNum = 0; uidNum < numUids; uidNum++) {
        int uid = appUids[uidNum];

        iptCmd = makeIptablesSpecialAppCmd(op, uid, chain);
        if (runIpxtablesCmd(iptCmd.c_str(), jumpHandling)) {
            ALOGE(failLogTemplate, appStrUids[uidNum], uid, chain);
            goto fail_with_uidNum;
        }
    }
    return 0;

fail_with_uidNum:
    /* Try to remove the uid that failed in any case*/
    iptCmd = makeIptablesSpecialAppCmd(IptOpDelete, appUids[uidNum], chain);
    runIpxtablesCmd(iptCmd.c_str(), jumpHandling);
fail_parse:
    return -1;
}

std::string BandwidthController::makeIptablesQuotaCmd(IptOp op, const char *costName, int64_t quota) {
    std::string res;
    char *buff;
    const char *opFlag;

    ALOGV("makeIptablesQuotaCmd(%d, %" PRId64")", op, quota);

    switch (op) {
    case IptOpInsert:
        opFlag = "-I";
        break;
    case IptOpAppend:
        opFlag = "-A";
        break;
    case IptOpReplace:
        opFlag = "-R";
        break;
    default:
    case IptOpDelete:
        opFlag = "-D";
        break;
    }

    // The requried IP version specific --jump REJECT ... will be added later.
    asprintf(&buff, "%s bw_costly_%s -m quota2 ! --quota %" PRId64" --name %s", opFlag, costName, quota,
             costName);
    res = buff;
    free(buff);
    return res;
}

int BandwidthController::prepCostlyIface(const char *ifn, QuotaType quotaType) {
    char cmd[MAX_CMD_LEN];
    int res = 0, res1, res2;
    int ruleInsertPos = 1;
    std::string costString;
    const char *costCString;

    /* The "-N costly" is created upfront, no need to handle it here. */
    switch (quotaType) {
    case QuotaUnique:
        costString = "bw_costly_";
        costString += ifn;
        costCString = costString.c_str();
        /*
         * Flush the bw_costly_<iface> is allowed to fail in case it didn't exist.
         * Creating a new one is allowed to fail in case it existed.
         * This helps with netd restarts.
         */
        snprintf(cmd, sizeof(cmd), "-F %s", costCString);
        res1 = runIpxtablesCmd(cmd, IptJumpNoAdd, IptFailHide);
        snprintf(cmd, sizeof(cmd), "-N %s", costCString);
        res2 = runIpxtablesCmd(cmd, IptJumpNoAdd, IptFailHide);
        res = (res1 && res2) || (!res1 && !res2);

        snprintf(cmd, sizeof(cmd), "-A %s -j bw_penalty_box", costCString);
        res |= runIpxtablesCmd(cmd, IptJumpNoAdd);
        break;
    case QuotaShared:
        costCString = "bw_costly_shared";
        break;
    default:
        ALOGE("Unexpected quotatype %d", quotaType);
        return -1;
    }

    if (globalAlertBytes) {
        /* The alert rule comes 1st */
        ruleInsertPos = 2;
    }

    snprintf(cmd, sizeof(cmd), "-D bw_INPUT -i %s --jump %s", ifn, costCString);
    runIpxtablesCmd(cmd, IptJumpNoAdd, IptFailHide);

    snprintf(cmd, sizeof(cmd), "-I bw_INPUT %d -i %s --jump %s", ruleInsertPos, ifn, costCString);
    res |= runIpxtablesCmd(cmd, IptJumpNoAdd);

    snprintf(cmd, sizeof(cmd), "-D bw_OUTPUT -o %s --jump %s", ifn, costCString);
    runIpxtablesCmd(cmd, IptJumpNoAdd, IptFailHide);

    snprintf(cmd, sizeof(cmd), "-I bw_OUTPUT %d -o %s --jump %s", ruleInsertPos, ifn, costCString);
    res |= runIpxtablesCmd(cmd, IptJumpNoAdd);

    snprintf(cmd, sizeof(cmd), "-D bw_FORWARD -o %s --jump %s", ifn, costCString);
    runIpxtablesCmd(cmd, IptJumpNoAdd, IptFailHide);
    snprintf(cmd, sizeof(cmd), "-A bw_FORWARD -o %s --jump %s", ifn, costCString);
    res |= runIpxtablesCmd(cmd, IptJumpNoAdd);

    return res;
}

int BandwidthController::cleanupCostlyIface(const char *ifn, QuotaType quotaType) {
    char cmd[MAX_CMD_LEN];
    int res = 0;
    std::string costString;
    const char *costCString;

    switch (quotaType) {
    case QuotaUnique:
        costString = "bw_costly_";
        costString += ifn;
        costCString = costString.c_str();
        break;
    case QuotaShared:
        costCString = "bw_costly_shared";
        break;
    default:
        ALOGE("Unexpected quotatype %d", quotaType);
        return -1;
    }

    snprintf(cmd, sizeof(cmd), "-D bw_INPUT -i %s --jump %s", ifn, costCString);
    res |= runIpxtablesCmd(cmd, IptJumpNoAdd);
    for (const auto tableName : {LOCAL_OUTPUT, LOCAL_FORWARD}) {
        snprintf(cmd, sizeof(cmd), "-D %s -o %s --jump %s", tableName, ifn, costCString);
        res |= runIpxtablesCmd(cmd, IptJumpNoAdd);
    }

    /* The "-N bw_costly_shared" is created upfront, no need to handle it here. */
    if (quotaType == QuotaUnique) {
        snprintf(cmd, sizeof(cmd), "-F %s", costCString);
        res |= runIpxtablesCmd(cmd, IptJumpNoAdd);
        snprintf(cmd, sizeof(cmd), "-X %s", costCString);
        res |= runIpxtablesCmd(cmd, IptJumpNoAdd);
    }
    return res;
}

int BandwidthController::setInterfaceSharedQuota(const char *iface, int64_t maxBytes) {
    char ifn[MAX_IFACENAME_LEN];
    int res = 0;
    std::string quotaCmd;
    std::string ifaceName;
    ;
    const char *costName = "shared";
    std::list<std::string>::iterator it;

    if (!maxBytes) {
        /* Don't talk about -1, deprecate it. */
        ALOGE("Invalid bytes value. 1..max_int64.");
        return -1;
    }
    if (!isIfaceName(iface))
        return -1;
    if (StrncpyAndCheck(ifn, iface, sizeof(ifn))) {
        ALOGE("Interface name longer than %d", MAX_IFACENAME_LEN);
        return -1;
    }
    ifaceName = ifn;

    if (maxBytes == -1) {
        return removeInterfaceSharedQuota(ifn);
    }

    /* Insert ingress quota. */
    for (it = sharedQuotaIfaces.begin(); it != sharedQuotaIfaces.end(); it++) {
        if (*it == ifaceName)
            break;
    }

    if (it == sharedQuotaIfaces.end()) {
        res |= prepCostlyIface(ifn, QuotaShared);
        if (sharedQuotaIfaces.empty()) {
            quotaCmd = makeIptablesQuotaCmd(IptOpInsert, costName, maxBytes);
            res |= runIpxtablesCmd(quotaCmd.c_str(), IptJumpReject);
            if (res) {
                ALOGE("Failed set quota rule");
                goto fail;
            }
            sharedQuotaBytes = maxBytes;
        }
        sharedQuotaIfaces.push_front(ifaceName);

    }

    if (maxBytes != sharedQuotaBytes) {
        res |= updateQuota(costName, maxBytes);
        if (res) {
            ALOGE("Failed update quota for %s", costName);
            goto fail;
        }
        sharedQuotaBytes = maxBytes;
    }
    return 0;

    fail:
    /*
     * TODO(jpa): once we get rid of iptables in favor of rtnetlink, reparse
     * rules in the kernel to see which ones need cleaning up.
     * For now callers needs to choose if they want to "ndc bandwidth enable"
     * which resets everything.
     */
    removeInterfaceSharedQuota(ifn);
    return -1;
}

/* It will also cleanup any shared alerts */
int BandwidthController::removeInterfaceSharedQuota(const char *iface) {
    char ifn[MAX_IFACENAME_LEN];
    int res = 0;
    std::string ifaceName;
    std::list<std::string>::iterator it;
    const char *costName = "shared";

    if (!isIfaceName(iface))
        return -1;
    if (StrncpyAndCheck(ifn, iface, sizeof(ifn))) {
        ALOGE("Interface name longer than %d", MAX_IFACENAME_LEN);
        return -1;
    }
    ifaceName = ifn;

    for (it = sharedQuotaIfaces.begin(); it != sharedQuotaIfaces.end(); it++) {
        if (*it == ifaceName)
            break;
    }
    if (it == sharedQuotaIfaces.end()) {
        ALOGE("No such iface %s to delete", ifn);
        return -1;
    }

    res |= cleanupCostlyIface(ifn, QuotaShared);
    sharedQuotaIfaces.erase(it);

    if (sharedQuotaIfaces.empty()) {
        std::string quotaCmd;
        quotaCmd = makeIptablesQuotaCmd(IptOpDelete, costName, sharedQuotaBytes);
        res |= runIpxtablesCmd(quotaCmd.c_str(), IptJumpReject);
        sharedQuotaBytes = 0;
        if (sharedAlertBytes) {
            removeSharedAlert();
            sharedAlertBytes = 0;
        }
    }
    return res;
}

int BandwidthController::setInterfaceQuota(const char *iface, int64_t maxBytes) {
    char ifn[MAX_IFACENAME_LEN];
    int res = 0;
    std::string ifaceName;
    const char *costName;
    std::list<QuotaInfo>::iterator it;
    std::string quotaCmd;

    if (!isIfaceName(iface))
        return -1;

    if (!maxBytes) {
        /* Don't talk about -1, deprecate it. */
        ALOGE("Invalid bytes value. 1..max_int64.");
        return -1;
    }
    if (maxBytes == -1) {
        return removeInterfaceQuota(iface);
    }

    if (StrncpyAndCheck(ifn, iface, sizeof(ifn))) {
        ALOGE("Interface name longer than %d", MAX_IFACENAME_LEN);
        return -1;
    }
    ifaceName = ifn;
    costName = iface;

    /* Insert ingress quota. */
    for (it = quotaIfaces.begin(); it != quotaIfaces.end(); it++) {
        if (it->ifaceName == ifaceName)
            break;
    }

    if (it == quotaIfaces.end()) {
        /* Preparing the iface adds a penalty/happy box check */
        res |= prepCostlyIface(ifn, QuotaUnique);
        /*
         * The rejecting quota limit should go after the penalty/happy box checks
         * or else a naughty app could just eat up the quota.
         * So we append here.
         */
        quotaCmd = makeIptablesQuotaCmd(IptOpAppend, costName, maxBytes);
        res |= runIpxtablesCmd(quotaCmd.c_str(), IptJumpReject);
        if (res) {
            ALOGE("Failed set quota rule");
            goto fail;
        }

        quotaIfaces.push_front(QuotaInfo(ifaceName, maxBytes, 0));

    } else {
        res |= updateQuota(costName, maxBytes);
        if (res) {
            ALOGE("Failed update quota for %s", iface);
            goto fail;
        }
        it->quota = maxBytes;
    }
    return 0;

    fail:
    /*
     * TODO(jpa): once we get rid of iptables in favor of rtnetlink, reparse
     * rules in the kernel to see which ones need cleaning up.
     * For now callers needs to choose if they want to "ndc bandwidth enable"
     * which resets everything.
     */
    removeInterfaceSharedQuota(ifn);
    return -1;
}

int BandwidthController::getInterfaceSharedQuota(int64_t *bytes) {
    return getInterfaceQuota("shared", bytes);
}

int BandwidthController::getInterfaceQuota(const char *costName, int64_t *bytes) {
    FILE *fp;
    char *fname;
    int scanRes;

    if (!isIfaceName(costName))
        return -1;

    asprintf(&fname, "/proc/net/xt_quota/%s", costName);
    fp = fopen(fname, "re");
    free(fname);
    if (!fp) {
        ALOGE("Reading quota %s failed (%s)", costName, strerror(errno));
        return -1;
    }
    scanRes = fscanf(fp, "%" SCNd64, bytes);
    ALOGV("Read quota res=%d bytes=%" PRId64, scanRes, *bytes);
    fclose(fp);
    return scanRes == 1 ? 0 : -1;
}

int BandwidthController::removeInterfaceQuota(const char *iface) {

    char ifn[MAX_IFACENAME_LEN];
    int res = 0;
    std::string ifaceName;
    std::list<QuotaInfo>::iterator it;

    if (!isIfaceName(iface))
        return -1;
    if (StrncpyAndCheck(ifn, iface, sizeof(ifn))) {
        ALOGE("Interface name longer than %d", MAX_IFACENAME_LEN);
        return -1;
    }
    ifaceName = ifn;

    for (it = quotaIfaces.begin(); it != quotaIfaces.end(); it++) {
        if (it->ifaceName == ifaceName)
            break;
    }

    if (it == quotaIfaces.end()) {
        ALOGE("No such iface %s to delete", ifn);
        return -1;
    }

    /* This also removes the quota command of CostlyIface chain. */
    res |= cleanupCostlyIface(ifn, QuotaUnique);

    quotaIfaces.erase(it);

    return res;
}

int BandwidthController::updateQuota(const char *quotaName, int64_t bytes) {
    FILE *fp;
    char *fname;

    if (!isIfaceName(quotaName)) {
        ALOGE("updateQuota: Invalid quotaName \"%s\"", quotaName);
        return -1;
    }

    asprintf(&fname, "/proc/net/xt_quota/%s", quotaName);
    fp = fopen(fname, "we");
    free(fname);
    if (!fp) {
        ALOGE("Updating quota %s failed (%s)", quotaName, strerror(errno));
        return -1;
    }
    fprintf(fp, "%" PRId64"\n", bytes);
    fclose(fp);
    return 0;
}

int BandwidthController::runIptablesAlertCmd(IptOp op, const char *alertName, int64_t bytes) {
    int res = 0;
    const char *opFlag;
    char *alertQuotaCmd;

    switch (op) {
    case IptOpInsert:
        opFlag = "-I";
        break;
    case IptOpAppend:
        opFlag = "-A";
        break;
    case IptOpReplace:
        opFlag = "-R";
        break;
    default:
    case IptOpDelete:
        opFlag = "-D";
        break;
    }

    asprintf(&alertQuotaCmd, ALERT_IPT_TEMPLATE, opFlag, "bw_INPUT",
        bytes, alertName);
    res |= runIpxtablesCmd(alertQuotaCmd, IptJumpNoAdd);
    free(alertQuotaCmd);
    asprintf(&alertQuotaCmd, ALERT_IPT_TEMPLATE, opFlag, "bw_OUTPUT",
        bytes, alertName);
    res |= runIpxtablesCmd(alertQuotaCmd, IptJumpNoAdd);
    free(alertQuotaCmd);
    return res;
}

int BandwidthController::runIptablesAlertFwdCmd(IptOp op, const char *alertName, int64_t bytes) {
    int res = 0;
    const char *opFlag;
    char *alertQuotaCmd;

    switch (op) {
    case IptOpInsert:
        opFlag = "-I";
        break;
    case IptOpAppend:
        opFlag = "-A";
        break;
    case IptOpReplace:
        opFlag = "-R";
        break;
    default:
    case IptOpDelete:
        opFlag = "-D";
        break;
    }

    asprintf(&alertQuotaCmd, ALERT_IPT_TEMPLATE, opFlag, "bw_FORWARD",
        bytes, alertName);
    res = runIpxtablesCmd(alertQuotaCmd, IptJumpNoAdd);
    free(alertQuotaCmd);
    return res;
}

int BandwidthController::setGlobalAlert(int64_t bytes) {
    const char *alertName = ALERT_GLOBAL_NAME;
    int res = 0;

    if (!bytes) {
        ALOGE("Invalid bytes value. 1..max_int64.");
        return -1;
    }
    if (globalAlertBytes) {
        res = updateQuota(alertName, bytes);
    } else {
        res = runIptablesAlertCmd(IptOpInsert, alertName, bytes);
        if (globalAlertTetherCount) {
            ALOGV("setGlobalAlert for %d tether", globalAlertTetherCount);
            res |= runIptablesAlertFwdCmd(IptOpInsert, alertName, bytes);
        }
    }
    globalAlertBytes = bytes;
    return res;
}

int BandwidthController::setGlobalAlertInForwardChain(void) {
    const char *alertName = ALERT_GLOBAL_NAME;
    int res = 0;

    globalAlertTetherCount++;
    ALOGV("setGlobalAlertInForwardChain(): %d tether", globalAlertTetherCount);

    /*
     * If there is no globalAlert active we are done.
     * If there is an active globalAlert but this is not the 1st
     * tether, we are also done.
     */
    if (!globalAlertBytes || globalAlertTetherCount != 1) {
        return 0;
    }

    /* We only add the rule if this was the 1st tether added. */
    res = runIptablesAlertFwdCmd(IptOpInsert, alertName, globalAlertBytes);
    return res;
}

int BandwidthController::removeGlobalAlert(void) {

    const char *alertName = ALERT_GLOBAL_NAME;
    int res = 0;

    if (!globalAlertBytes) {
        ALOGE("No prior alert set");
        return -1;
    }
    res = runIptablesAlertCmd(IptOpDelete, alertName, globalAlertBytes);
    if (globalAlertTetherCount) {
        res |= runIptablesAlertFwdCmd(IptOpDelete, alertName, globalAlertBytes);
    }
    globalAlertBytes = 0;
    return res;
}

int BandwidthController::removeGlobalAlertInForwardChain(void) {
    int res = 0;
    const char *alertName = ALERT_GLOBAL_NAME;

    if (!globalAlertTetherCount) {
        ALOGE("No prior alert set");
        return -1;
    }

    globalAlertTetherCount--;
    /*
     * If there is no globalAlert active we are done.
     * If there is an active globalAlert but there are more
     * tethers, we are also done.
     */
    if (!globalAlertBytes || globalAlertTetherCount >= 1) {
        return 0;
    }

    /* We only detete the rule if this was the last tether removed. */
    res = runIptablesAlertFwdCmd(IptOpDelete, alertName, globalAlertBytes);
    return res;
}

int BandwidthController::setSharedAlert(int64_t bytes) {
    if (!sharedQuotaBytes) {
        ALOGE("Need to have a prior shared quota set to set an alert");
        return -1;
    }
    if (!bytes) {
        ALOGE("Invalid bytes value. 1..max_int64.");
        return -1;
    }
    return setCostlyAlert("shared", bytes, &sharedAlertBytes);
}

int BandwidthController::removeSharedAlert(void) {
    return removeCostlyAlert("shared", &sharedAlertBytes);
}

int BandwidthController::setInterfaceAlert(const char *iface, int64_t bytes) {
    std::list<QuotaInfo>::iterator it;

    if (!isIfaceName(iface)) {
        ALOGE("setInterfaceAlert: Invalid iface \"%s\"", iface);
        return -1;
    }

    if (!bytes) {
        ALOGE("Invalid bytes value. 1..max_int64.");
        return -1;
    }
    for (it = quotaIfaces.begin(); it != quotaIfaces.end(); it++) {
        if (it->ifaceName == iface)
            break;
    }

    if (it == quotaIfaces.end()) {
        ALOGE("Need to have a prior interface quota set to set an alert");
        return -1;
    }

    return setCostlyAlert(iface, bytes, &it->alert);
}

int BandwidthController::removeInterfaceAlert(const char *iface) {
    std::list<QuotaInfo>::iterator it;

    if (!isIfaceName(iface)) {
        ALOGE("removeInterfaceAlert: Invalid iface \"%s\"", iface);
        return -1;
    }

    for (it = quotaIfaces.begin(); it != quotaIfaces.end(); it++) {
        if (it->ifaceName == iface)
            break;
    }

    if (it == quotaIfaces.end()) {
        ALOGE("No prior alert set for interface %s", iface);
        return -1;
    }

    return removeCostlyAlert(iface, &it->alert);
}

int BandwidthController::setCostlyAlert(const char *costName, int64_t bytes, int64_t *alertBytes) {
    char *alertQuotaCmd;
    char *chainName;
    int res = 0;
    char *alertName;

    if (!isIfaceName(costName)) {
        ALOGE("setCostlyAlert: Invalid costName \"%s\"", costName);
        return -1;
    }

    if (!bytes) {
        ALOGE("Invalid bytes value. 1..max_int64.");
        return -1;
    }
    asprintf(&alertName, "%sAlert", costName);
    if (*alertBytes) {
        res = updateQuota(alertName, *alertBytes);
    } else {
        asprintf(&chainName, "bw_costly_%s", costName);
        asprintf(&alertQuotaCmd, ALERT_IPT_TEMPLATE, "-A", chainName, bytes, alertName);
        res |= runIpxtablesCmd(alertQuotaCmd, IptJumpNoAdd);
        free(alertQuotaCmd);
        free(chainName);
    }
    *alertBytes = bytes;
    free(alertName);
    return res;
}

int BandwidthController::removeCostlyAlert(const char *costName, int64_t *alertBytes) {
    char *alertQuotaCmd;
    char *chainName;
    char *alertName;
    int res = 0;

    if (!isIfaceName(costName)) {
        ALOGE("removeCostlyAlert: Invalid costName \"%s\"", costName);
        return -1;
    }

    if (!*alertBytes) {
        ALOGE("No prior alert set for %s alert", costName);
        return -1;
    }

    asprintf(&alertName, "%sAlert", costName);
    asprintf(&chainName, "bw_costly_%s", costName);
    asprintf(&alertQuotaCmd, ALERT_IPT_TEMPLATE, "-D", chainName, *alertBytes, alertName);
    res |= runIpxtablesCmd(alertQuotaCmd, IptJumpNoAdd);
    free(alertQuotaCmd);
    free(chainName);

    *alertBytes = 0;
    free(alertName);
    return res;
}

void BandwidthController::addStats(TetherStatsList& statsList, const TetherStats& stats) {
    for (TetherStats& existing : statsList) {
        if (existing.addStatsIfMatch(stats)) {
            return;
        }
    }
    // No match. Insert a new interface pair.
    statsList.push_back(stats);
}

/*
 * Parse the ptks and bytes out of:
 *   Chain natctrl_tether_counters (4 references)
 *       pkts      bytes target     prot opt in     out     source               destination
 *         26     2373 RETURN     all  --  wlan0  rmnet0  0.0.0.0/0            0.0.0.0/0
 *         27     2002 RETURN     all  --  rmnet0 wlan0   0.0.0.0/0            0.0.0.0/0
 *       1040   107471 RETURN     all  --  bt-pan rmnet0  0.0.0.0/0            0.0.0.0/0
 *       1450  1708806 RETURN     all  --  rmnet0 bt-pan  0.0.0.0/0            0.0.0.0/0
 * or:
 *   Chain natctrl_tether_counters (0 references)
 *       pkts      bytes target     prot opt in     out     source               destination
 *          0        0 RETURN     all      wlan0  rmnet_data0  ::/0                 ::/0
 *          0        0 RETURN     all      rmnet_data0 wlan0   ::/0                 ::/0
 *
 * It results in an error if invoked and no tethering counter rules exist. The constraint
 * helps detect complete parsing failure.
 */
int BandwidthController::addForwardChainStats(const TetherStats& filter,
                                              TetherStatsList& statsList, FILE *fp,
                                              std::string &extraProcessingInfo) {
    int res;
    char lineBuffer[MAX_IPT_OUTPUT_LINE_LEN];
    char iface0[MAX_IPT_OUTPUT_LINE_LEN];
    char iface1[MAX_IPT_OUTPUT_LINE_LEN];
    char rest[MAX_IPT_OUTPUT_LINE_LEN];

    TetherStats stats;
    char *buffPtr;
    int64_t packets, bytes;
    int statsFound = 0;

    bool filterPair = filter.intIface[0] && filter.extIface[0];

    char *filterMsg = filter.getStatsLine();
    ALOGV("filter: %s",  filterMsg);
    free(filterMsg);

    stats = filter;

    while (NULL != (buffPtr = fgets(lineBuffer, MAX_IPT_OUTPUT_LINE_LEN, fp))) {
        /* Clean up, so a failed parse can still print info */
        iface0[0] = iface1[0] = rest[0] = packets = bytes = 0;
        if (strstr(buffPtr, "0.0.0.0")) {
            // IPv4 has -- indicating what to do with fragments...
            //       26     2373 RETURN     all  --  wlan0  rmnet0  0.0.0.0/0            0.0.0.0/0
            res = sscanf(buffPtr, "%" SCNd64" %" SCNd64" RETURN all -- %s %s 0.%s",
                    &packets, &bytes, iface0, iface1, rest);
        } else {
            // ... but IPv6 does not.
            //       26     2373 RETURN     all      wlan0  rmnet0  ::/0                 ::/0
            res = sscanf(buffPtr, "%" SCNd64" %" SCNd64" RETURN all %s %s ::/%s",
                    &packets, &bytes, iface0, iface1, rest);
        }
        ALOGV("parse res=%d iface0=<%s> iface1=<%s> pkts=%" PRId64" bytes=%" PRId64" rest=<%s> orig line=<%s>", res,
             iface0, iface1, packets, bytes, rest, buffPtr);
        extraProcessingInfo += buffPtr;

        if (res != 5) {
            continue;
        }
        /*
         * The following assumes that the 1st rule has in:extIface out:intIface,
         * which is what NatController sets up.
         * If not filtering, the 1st match rx, and sets up the pair for the tx side.
         */
        if (filter.intIface[0] && filter.extIface[0]) {
            if (filter.intIface == iface0 && filter.extIface == iface1) {
                ALOGV("2Filter RX iface_in=%s iface_out=%s rx_bytes=%" PRId64" rx_packets=%" PRId64" ", iface0, iface1, bytes, packets);
                stats.rxPackets = packets;
                stats.rxBytes = bytes;
            } else if (filter.intIface == iface1 && filter.extIface == iface0) {
                ALOGV("2Filter TX iface_in=%s iface_out=%s rx_bytes=%" PRId64" rx_packets=%" PRId64" ", iface0, iface1, bytes, packets);
                stats.txPackets = packets;
                stats.txBytes = bytes;
            }
        } else if (filter.intIface[0] || filter.extIface[0]) {
            if (filter.intIface == iface0 || filter.extIface == iface1) {
                ALOGV("1Filter RX iface_in=%s iface_out=%s rx_bytes=%" PRId64" rx_packets=%" PRId64" ", iface0, iface1, bytes, packets);
                stats.intIface = iface0;
                stats.extIface = iface1;
                stats.rxPackets = packets;
                stats.rxBytes = bytes;
            } else if (filter.intIface == iface1 || filter.extIface == iface0) {
                ALOGV("1Filter TX iface_in=%s iface_out=%s rx_bytes=%" PRId64" rx_packets=%" PRId64" ", iface0, iface1, bytes, packets);
                stats.intIface = iface1;
                stats.extIface = iface0;
                stats.txPackets = packets;
                stats.txBytes = bytes;
            }
        } else /* if (!filter.intFace[0] && !filter.extIface[0]) */ {
            if (!stats.intIface[0]) {
                ALOGV("0Filter RX iface_in=%s iface_out=%s rx_bytes=%" PRId64" rx_packets=%" PRId64" ", iface0, iface1, bytes, packets);
                stats.intIface = iface0;
                stats.extIface = iface1;
                stats.rxPackets = packets;
                stats.rxBytes = bytes;
            } else if (stats.intIface == iface1 && stats.extIface == iface0) {
                ALOGV("0Filter TX iface_in=%s iface_out=%s rx_bytes=%" PRId64" rx_packets=%" PRId64" ", iface0, iface1, bytes, packets);
                stats.txPackets = packets;
                stats.txBytes = bytes;
            }
        }
        if (stats.rxBytes != -1 && stats.txBytes != -1) {
            ALOGV("rx_bytes=%" PRId64" tx_bytes=%" PRId64" filterPair=%d", stats.rxBytes, stats.txBytes, filterPair);
            addStats(statsList, stats);
            if (filterPair) {
                return 0;
            } else {
                statsFound++;
                stats = filter;
            }
        }
    }

    /* It is always an error to find only one side of the stats. */
    /* It is an error to find nothing when not filtering. */
    if (((stats.rxBytes == -1) != (stats.txBytes == -1)) ||
        (!statsFound && !filterPair)) {
        return -1;
    }
    return 0;
}

char *BandwidthController::TetherStats::getStatsLine(void) const {
    char *msg;
    asprintf(&msg, "%s %s %" PRId64" %" PRId64" %" PRId64" %" PRId64, intIface.c_str(), extIface.c_str(),
            rxBytes, rxPackets, txBytes, txPackets);
    return msg;
}

<<<<<<< HEAD
int BandwidthController::getTetherStats(SocketClient *cli, TetherStats &stats, std::string &extraProcessingInfo) {
    int res;
    std::string fullCmd;
    FILE *iptOutput;
    getV6TetherStats(cli, stats.intIface.c_str(), stats.extIface.c_str(), extraProcessingInfo);

=======
std::string getTetherStatsCommand(const char *binary) {
>>>>>>> 1f28b640
    /*
     * Why not use some kind of lib to talk to iptables?
     * Because the only libs are libiptc and libip6tc in iptables, and they are
     * not easy to use. They require the known iptables match modules to be
     * preloaded/linked, and require apparently a lot of wrapper code to get
     * the wanted info.
     */
    return android::base::StringPrintf("%s -nvx -w -L %s", binary,
                                       NatController::LOCAL_TETHER_COUNTERS_CHAIN);
}

int BandwidthController::getTetherStats(SocketClient *cli, TetherStats& filter,
                                        std::string &extraProcessingInfo) {
    int res = 0;
    std::string fullCmd;
    FILE *iptOutput;

    TetherStatsList statsList;

    for (const auto binary : {IPTABLES_PATH, IP6TABLES_PATH}) {
        fullCmd = getTetherStatsCommand(binary);
        iptOutput = popenFunction(fullCmd.c_str(), "r");
        if (!iptOutput) {
                ALOGE("Failed to run %s err=%s", fullCmd.c_str(), strerror(errno));
                extraProcessingInfo += "Failed to run iptables.";
            return -1;
        }

        res = addForwardChainStats(filter, statsList, iptOutput, extraProcessingInfo);
        pclose(iptOutput);
        if (res != 0) {
            return res;
        }
    }

    if (filter.intIface[0] && filter.extIface[0] && statsList.size() == 1) {
        cli->sendMsg(ResponseCode::TetheringStatsResult, statsList[0].getStatsLine(), false);
    } else {
        for (const auto& stats: statsList) {
            cli->sendMsg(ResponseCode::TetheringStatsListResult, stats.getStatsLine(), false);
        }
        if (res == 0) {
            cli->sendMsg(ResponseCode::CommandOkay, "Tethering stats list completed", false);
        }
    }

    return res;
}

void BandwidthController::flushExistingCostlyTables(bool doClean) {
    std::string fullCmd;
    FILE *iptOutput;

    /* Only lookup ip4 table names as ip6 will have the same tables ... */
    fullCmd = IPTABLES_PATH;
    fullCmd += " -w -S";
    iptOutput = popenFunction(fullCmd.c_str(), "r");
    if (!iptOutput) {
            ALOGE("Failed to run %s err=%s", fullCmd.c_str(), strerror(errno));
        return;
    }
    /* ... then flush/clean both ip4 and ip6 iptables. */
    parseAndFlushCostlyTables(iptOutput, doClean);
    pclose(iptOutput);
}

void BandwidthController::parseAndFlushCostlyTables(FILE *fp, bool doRemove) {
    int res;
    char lineBuffer[MAX_IPT_OUTPUT_LINE_LEN];
    char costlyIfaceName[MAX_IPT_OUTPUT_LINE_LEN];
    char cmd[MAX_CMD_LEN];
    char *buffPtr;

    while (NULL != (buffPtr = fgets(lineBuffer, MAX_IPT_OUTPUT_LINE_LEN, fp))) {
        costlyIfaceName[0] = '\0';   /* So that debugging output always works */
        res = sscanf(buffPtr, "-N bw_costly_%s", costlyIfaceName);
        ALOGV("parse res=%d costly=<%s> orig line=<%s>", res,
            costlyIfaceName, buffPtr);
        if (res != 1) {
            continue;
        }
        /* Exclusions: "shared" is not an ifacename */
        if (!strcmp(costlyIfaceName, "shared")) {
            continue;
        }

        snprintf(cmd, sizeof(cmd), "-F bw_costly_%s", costlyIfaceName);
        runIpxtablesCmd(cmd, IptJumpNoAdd, IptFailHide);
        if (doRemove) {
            snprintf(cmd, sizeof(cmd), "-X bw_costly_%s", costlyIfaceName);
            runIpxtablesCmd(cmd, IptJumpNoAdd, IptFailHide);
        }
    }
}<|MERGE_RESOLUTION|>--- conflicted
+++ resolved
@@ -1336,16 +1336,7 @@
     return msg;
 }
 
-<<<<<<< HEAD
-int BandwidthController::getTetherStats(SocketClient *cli, TetherStats &stats, std::string &extraProcessingInfo) {
-    int res;
-    std::string fullCmd;
-    FILE *iptOutput;
-    getV6TetherStats(cli, stats.intIface.c_str(), stats.extIface.c_str(), extraProcessingInfo);
-
-=======
 std::string getTetherStatsCommand(const char *binary) {
->>>>>>> 1f28b640
     /*
      * Why not use some kind of lib to talk to iptables?
      * Because the only libs are libiptc and libip6tc in iptables, and they are
