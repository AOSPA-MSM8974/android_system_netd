#
# Copyright (C) 2016 The Android Open Source Project
#
# Licensed under the Apache License, Version 2.0 (the "License");
# you may not use this file except in compliance with the License.
# You may obtain a copy of the License at
#
#      http://www.apache.org/licenses/LICENSE-2.0
#
# Unless required by applicable law or agreed to in writing, software
# distributed under the License is distributed on an "AS IS" BASIS,
# WITHOUT WARRANTIES OR CONDITIONS OF ANY KIND, either express or implied.
# See the License for the specific language governing permissions and
# limitations under the License.
#
LOCAL_PATH := $(call my-dir)

# APCT build target
include $(CLEAR_VARS)
LOCAL_MODULE := netd_integration_test
LOCAL_CFLAGS := -Wall -Werror -Wunused-parameter
EXTRA_LDLIBS := -lpthread
<<<<<<< HEAD
LOCAL_SHARED_LIBRARIES += libbase libbinder libcutils liblog liblogwrap libnetdaidl libnetd_client \
			  libutils
LOCAL_STATIC_LIBRARIES += libtestUtil
LOCAL_AIDL_INCLUDES := system/netd/server/binder
LOCAL_C_INCLUDES += system/netd/include system/extras/tests/include system/netd/binder/include \
		    system/netd/server system/core/logwrapper/include
LOCAL_SRC_FILES := netd_test.cpp dns_responder.cpp binder_test.cpp ../server/NetdConstants.cpp
=======
LOCAL_SHARED_LIBRARIES += libbase libcutils libutils liblog libnetd_client
LOCAL_STATIC_LIBRARIES += libtestUtil
LOCAL_C_INCLUDES += system/core/base/include system/netd/include \
                    system/extras/tests/include bionic/libc/dns/include
LOCAL_SRC_FILES := netd_test.cpp dns_responder.cpp
>>>>>>> bd1fa022
LOCAL_MODULE_TAGS := eng tests
include $(BUILD_NATIVE_TEST)<|MERGE_RESOLUTION|>--- conflicted
+++ resolved
@@ -20,20 +20,26 @@
 LOCAL_MODULE := netd_integration_test
 LOCAL_CFLAGS := -Wall -Werror -Wunused-parameter
 EXTRA_LDLIBS := -lpthread
-<<<<<<< HEAD
 LOCAL_SHARED_LIBRARIES += libbase libbinder libcutils liblog liblogwrap libnetdaidl libnetd_client \
 			  libutils
 LOCAL_STATIC_LIBRARIES += libtestUtil
 LOCAL_AIDL_INCLUDES := system/netd/server/binder
 LOCAL_C_INCLUDES += system/netd/include system/extras/tests/include system/netd/binder/include \
-		    system/netd/server system/core/logwrapper/include
+		    system/netd/server system/core/logwrapper/include \
+                    system/extras/tests/include bionic/libc/dns/include
 LOCAL_SRC_FILES := netd_test.cpp dns_responder.cpp binder_test.cpp ../server/NetdConstants.cpp
-=======
-LOCAL_SHARED_LIBRARIES += libbase libcutils libutils liblog libnetd_client
+LOCAL_MODULE_TAGS := eng tests
+include $(BUILD_NATIVE_TEST)
+
+# netd_test build target, to enable using runtest -x system/netd/tests/netd_test.cpp
+include $(CLEAR_VARS)
+LOCAL_MODULE := netd_test
+LOCAL_CFLAGS := -Wall -Werror -Wunused-parameter
+EXTRA_LDLIBS := -lpthread
+LOCAL_SHARED_LIBRARIES += libbase libcutils liblog libnetd_client libutils
 LOCAL_STATIC_LIBRARIES += libtestUtil
-LOCAL_C_INCLUDES += system/core/base/include system/netd/include \
+LOCAL_C_INCLUDES += system/core/base/include system/netd/include system/extras/tests/include \
                     system/extras/tests/include bionic/libc/dns/include
 LOCAL_SRC_FILES := netd_test.cpp dns_responder.cpp
->>>>>>> bd1fa022
 LOCAL_MODULE_TAGS := eng tests
 include $(BUILD_NATIVE_TEST)